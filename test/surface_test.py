--- conflicted
+++ resolved
@@ -1610,33 +1610,33 @@
 
         self.assertEqual(no_surf_alpha_col, surf_alpha_col)
 
-<<<<<<< HEAD
-    def test_convert(self):
-        """Ensure to creates a new copy of the Surface with the pixel format changed"""
-        width = 23
-        height = 17
-        size = (width, height)
-        flags = 0
-        depth = 32
-        pygame.display.init()
-
-        try:
-            convert_surface = pygame.display.set_mode(size)
-            surface = pygame.surface.Surface.convert(convert_surface)
-            self.assertIsNot(surface, convert_surface)
-            self.assertNotEqual(surface.get_size(), size)
-=======
     def todo_test_convert(self):
-        # __doc__ (as of 2008-08-02) for pygame.surface.Surface.convert:
->>>>>>> 20015df5
-
-            depth_surface = pygame.display.set_mode(size, flags, depth)
-            surface2 = pygame.surface.Surface.convert(depth_surface)
-            self.assertIsNot(surface2, depth_surface)
-            self.assertEqual(surface2.get_size(), size)
-        finally:
-            pygame.display.quit()
-
+        self.fail()
+
+    # Below should not use a display Surface, but create one and check it is converted
+    # to the depth of the display surface.
+
+    # def test_convert(self):
+    #     """Ensure to creates a new copy of the Surface with the pixel format changed"""
+    #     width = 23
+    #     height = 17
+    #     size = (width, height)
+    #     flags = 0
+    #     depth = 32
+    #     pygame.display.init()
+
+    #     try:
+    #         convert_surface = pygame.display.set_mode(size)
+    #         surface = pygame.surface.Surface.convert(convert_surface)
+    #         self.assertIsNot(surface, convert_surface)
+    #         self.assertNotEqual(surface.get_size(), size)
+
+    #         depth_surface = pygame.display.set_mode(size, flags, depth)
+    #         surface2 = pygame.surface.Surface.convert(depth_surface)
+    #         self.assertIsNot(surface2, depth_surface)
+    #         self.assertEqual(surface2.get_size(), size)
+    #     finally:
+    #         pygame.display.quit()
 
     def test_convert__pixel_format_as_surface_subclass(self):
         """Ensure convert accepts a Surface subclass argument."""
