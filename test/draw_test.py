import math
import unittest
import sys
import warnings

import pygame
from pygame import draw
from pygame import draw_py
from pygame.locals import SRCALPHA
from pygame.tests import test_utils
from pygame.math import Vector2


RED = BG_RED = pygame.Color("red")
GREEN = FG_GREEN = pygame.Color("green")

# Clockwise from the top left corner and ending with the center point.
RECT_POSITION_ATTRIBUTES = (
    "topleft",
    "midtop",
    "topright",
    "midright",
    "bottomright",
    "midbottom",
    "bottomleft",
    "midleft",
    "center",
)


def get_border_values(surface, width, height):
    """Returns a list containing lists with the values of the surface's
    borders.
    """
    border_top = [surface.get_at((x, 0)) for x in range(width)]
    border_left = [surface.get_at((0, y)) for y in range(height)]
    border_right = [surface.get_at((width - 1, y)) for y in range(height)]
    border_bottom = [surface.get_at((x, height - 1)) for x in range(width)]

    return [border_top, border_left, border_right, border_bottom]


def corners(surface):
    """Returns a tuple with the corner positions of the given surface.

    Clockwise from the top left corner.
    """
    width, height = surface.get_size()
    return ((0, 0), (width - 1, 0), (width - 1, height - 1), (0, height - 1))


def rect_corners_mids_and_center(rect):
    """Returns a tuple with each corner, mid, and the center for a given rect.

    Clockwise from the top left corner and ending with the center point.
    """
    return (
        rect.topleft,
        rect.midtop,
        rect.topright,
        rect.midright,
        rect.bottomright,
        rect.midbottom,
        rect.bottomleft,
        rect.midleft,
        rect.center,
    )


def border_pos_and_color(surface):
    """Yields each border position and its color for a given surface.

    Clockwise from the top left corner.
    """
    width, height = surface.get_size()
    right, bottom = width - 1, height - 1

    # Top edge.
    for x in range(width):
        pos = (x, 0)
        yield pos, surface.get_at(pos)

    # Right edge.
    # Top right done in top edge loop.
    for y in range(1, height):
        pos = (right, y)
        yield pos, surface.get_at(pos)

    # Bottom edge.
    # Bottom right done in right edge loop.
    for x in range(right - 1, -1, -1):
        pos = (x, bottom)
        yield pos, surface.get_at(pos)

    # Left edge.
    # Bottom left done in bottom edge loop. Top left done in top edge loop.
    for y in range(bottom - 1, 0, -1):
        pos = (0, y)
        yield pos, surface.get_at(pos)


def get_color_points(surface, color, bounds_rect=None, match_color=True):
    """Get all the points of a given color on the surface within the given
    bounds.

    If bounds_rect is None the full surface is checked.
    If match_color is True, all points matching the color are returned,
        otherwise all points not matching the color are returned.
    """
    get_at = surface.get_at  # For possible speed up.

    if bounds_rect is None:
        x_range = range(surface.get_width())
        y_range = range(surface.get_height())
    else:
        x_range = range(bounds_rect.left, bounds_rect.right)
        y_range = range(bounds_rect.top, bounds_rect.bottom)

    surface.lock()  # For possible speed up.

    if match_color:
        pts = [(x, y) for x in x_range for y in y_range if get_at((x, y)) == color]
    else:
        pts = [(x, y) for x in x_range for y in y_range if get_at((x, y)) != color]

    surface.unlock()
    return pts


def create_bounding_rect(surface, surf_color, default_pos):
    """Create a rect to bound all the pixels that don't match surf_color.

    The default_pos parameter is used to position the bounding rect for the
    case where all pixels match the surf_color.
    """
    width, height = surface.get_clip().size
    xmin, ymin = width, height
    xmax, ymax = -1, -1
    get_at = surface.get_at  # For possible speed up.

    surface.lock()  # For possible speed up.

    for y in range(height):
        for x in range(width):
            if get_at((x, y)) != surf_color:
                xmin = min(x, xmin)
                xmax = max(x, xmax)
                ymin = min(y, ymin)
                ymax = max(y, ymax)

    surface.unlock()

    if -1 == xmax:
        # No points means a 0 sized rect positioned at default_pos.
        return pygame.Rect(default_pos, (0, 0))
    return pygame.Rect((xmin, ymin), (xmax - xmin + 1, ymax - ymin + 1))


class InvalidBool:
    """To help test invalid bool values."""

    __bool__ = None


class DrawTestCase(unittest.TestCase):
    """Base class to test draw module functions."""

    draw_rect = staticmethod(draw.rect)
    draw_polygon = staticmethod(draw.polygon)
    draw_circle = staticmethod(draw.circle)
    draw_ellipse = staticmethod(draw.ellipse)
    draw_arc = staticmethod(draw.arc)
    draw_line = staticmethod(draw.line)
    draw_lines = staticmethod(draw.lines)
    draw_aaline = staticmethod(draw.aaline)
    draw_aalines = staticmethod(draw.aalines)


class PythonDrawTestCase(unittest.TestCase):
    """Base class to test draw_py module functions."""

    # draw_py is currently missing some functions.
    # draw_rect    = staticmethod(draw_py.draw_rect)
    draw_polygon = staticmethod(draw_py.draw_polygon)
    # draw_circle  = staticmethod(draw_py.draw_circle)
    # draw_ellipse = staticmethod(draw_py.draw_ellipse)
    # draw_arc     = staticmethod(draw_py.draw_arc)
    draw_line = staticmethod(draw_py.draw_line)
    draw_lines = staticmethod(draw_py.draw_lines)
    draw_aaline = staticmethod(draw_py.draw_aaline)
    draw_aalines = staticmethod(draw_py.draw_aalines)


### Ellipse Testing ###########################################################


class DrawEllipseMixin:
    """Mixin tests for drawing ellipses.

    This class contains all the general ellipse drawing tests.
    """

    def test_ellipse__args(self):
        """Ensures draw ellipse accepts the correct args."""
        bounds_rect = self.draw_ellipse(
            pygame.Surface((3, 3)), (0, 10, 0, 50), pygame.Rect((0, 0), (3, 2)), 1
        )

        self.assertIsInstance(bounds_rect, pygame.Rect)

    def test_ellipse__args_without_width(self):
        """Ensures draw ellipse accepts the args without a width."""
        bounds_rect = self.draw_ellipse(
            pygame.Surface((2, 2)), (1, 1, 1, 99), pygame.Rect((1, 1), (1, 1))
        )

        self.assertIsInstance(bounds_rect, pygame.Rect)

    def test_ellipse__args_with_negative_width(self):
        """Ensures draw ellipse accepts the args with negative width."""
        bounds_rect = self.draw_ellipse(
            pygame.Surface((3, 3)), (0, 10, 0, 50), pygame.Rect((2, 3), (3, 2)), -1
        )

        self.assertIsInstance(bounds_rect, pygame.Rect)
        self.assertEqual(bounds_rect, pygame.Rect(2, 3, 0, 0))

    def test_ellipse__args_with_width_gt_radius(self):
        """Ensures draw ellipse accepts the args with
        width > rect.w // 2 and width > rect.h // 2.
        """
        rect = pygame.Rect((0, 0), (4, 4))
        bounds_rect = self.draw_ellipse(
            pygame.Surface((3, 3)), (0, 10, 0, 50), rect, rect.w // 2 + 1
        )

        self.assertIsInstance(bounds_rect, pygame.Rect)

        bounds_rect = self.draw_ellipse(
            pygame.Surface((3, 3)), (0, 10, 0, 50), rect, rect.h // 2 + 1
        )

        self.assertIsInstance(bounds_rect, pygame.Rect)

    def test_ellipse__kwargs(self):
        """Ensures draw ellipse accepts the correct kwargs
        with and without a width arg.
        """
        kwargs_list = [
            {
                "surface": pygame.Surface((4, 4)),
                "color": pygame.Color("yellow"),
                "rect": pygame.Rect((0, 0), (3, 2)),
                "width": 1,
            },
            {
                "surface": pygame.Surface((2, 1)),
                "color": (0, 10, 20),
                "rect": (0, 0, 1, 1),
            },
        ]

        for kwargs in kwargs_list:
            bounds_rect = self.draw_ellipse(**kwargs)

            self.assertIsInstance(bounds_rect, pygame.Rect)

    def test_ellipse__kwargs_order_independent(self):
        """Ensures draw ellipse's kwargs are not order dependent."""
        bounds_rect = self.draw_ellipse(
            color=(1, 2, 3),
            surface=pygame.Surface((3, 2)),
            width=0,
            rect=pygame.Rect((1, 0), (1, 1)),
        )

        self.assertIsInstance(bounds_rect, pygame.Rect)

    def test_ellipse__args_missing(self):
        """Ensures draw ellipse detects any missing required args."""
        surface = pygame.Surface((1, 1))

        with self.assertRaises(TypeError):
            bounds_rect = self.draw_ellipse(surface, pygame.Color("red"))

        with self.assertRaises(TypeError):
            bounds_rect = self.draw_ellipse(surface)

        with self.assertRaises(TypeError):
            bounds_rect = self.draw_ellipse()

    def test_ellipse__kwargs_missing(self):
        """Ensures draw ellipse detects any missing required kwargs."""
        kwargs = {
            "surface": pygame.Surface((1, 2)),
            "color": pygame.Color("red"),
            "rect": pygame.Rect((1, 0), (2, 2)),
            "width": 2,
        }

        for name in ("rect", "color", "surface"):
            invalid_kwargs = dict(kwargs)
            invalid_kwargs.pop(name)  # Pop from a copy.

            with self.assertRaises(TypeError):
                bounds_rect = self.draw_ellipse(**invalid_kwargs)

    def test_ellipse__arg_invalid_types(self):
        """Ensures draw ellipse detects invalid arg types."""
        surface = pygame.Surface((2, 2))
        color = pygame.Color("blue")
        rect = pygame.Rect((1, 1), (1, 1))

        with self.assertRaises(TypeError):
            # Invalid width.
            bounds_rect = self.draw_ellipse(surface, color, rect, "1")

        with self.assertRaises(TypeError):
            # Invalid rect.
            bounds_rect = self.draw_ellipse(surface, color, (1, 2, 3, 4, 5), 1)

        with self.assertRaises(TypeError):
            # Invalid color.
            bounds_rect = self.draw_ellipse(surface, 2.3, rect, 0)

        with self.assertRaises(TypeError):
            # Invalid surface.
            bounds_rect = self.draw_ellipse(rect, color, rect, 2)

    def test_ellipse__kwarg_invalid_types(self):
        """Ensures draw ellipse detects invalid kwarg types."""
        surface = pygame.Surface((3, 3))
        color = pygame.Color("green")
        rect = pygame.Rect((0, 1), (1, 1))
        kwargs_list = [
            {
                "surface": pygame.Surface,  # Invalid surface.
                "color": color,
                "rect": rect,
                "width": 1,
            },
            {
                "surface": surface,
                "color": 2.3,  # Invalid color.
                "rect": rect,
                "width": 1,
            },
            {
                "surface": surface,
                "color": color,
                "rect": (0, 0, 0),  # Invalid rect.
                "width": 1,
            },
            {"surface": surface, "color": color, "rect": rect, "width": 1.1},
        ]  # Invalid width.

        for kwargs in kwargs_list:
            with self.assertRaises(TypeError):
                bounds_rect = self.draw_ellipse(**kwargs)

    def test_ellipse__kwarg_invalid_name(self):
        """Ensures draw ellipse detects invalid kwarg names."""
        surface = pygame.Surface((2, 3))
        color = pygame.Color("cyan")
        rect = pygame.Rect((0, 1), (2, 2))
        kwargs_list = [
            {
                "surface": surface,
                "color": color,
                "rect": rect,
                "width": 1,
                "invalid": 1,
            },
            {"surface": surface, "color": color, "rect": rect, "invalid": 1},
        ]

        for kwargs in kwargs_list:
            with self.assertRaises(TypeError):
                bounds_rect = self.draw_ellipse(**kwargs)

    def test_ellipse__args_and_kwargs(self):
        """Ensures draw ellipse accepts a combination of args/kwargs"""
        surface = pygame.Surface((3, 1))
        color = (255, 255, 0, 0)
        rect = pygame.Rect((1, 0), (2, 1))
        width = 0
        kwargs = {"surface": surface, "color": color, "rect": rect, "width": width}

        for name in ("surface", "color", "rect", "width"):
            kwargs.pop(name)

            if "surface" == name:
                bounds_rect = self.draw_ellipse(surface, **kwargs)
            elif "color" == name:
                bounds_rect = self.draw_ellipse(surface, color, **kwargs)
            elif "rect" == name:
                bounds_rect = self.draw_ellipse(surface, color, rect, **kwargs)
            else:
                bounds_rect = self.draw_ellipse(surface, color, rect, width, **kwargs)

            self.assertIsInstance(bounds_rect, pygame.Rect)

    def test_ellipse__valid_width_values(self):
        """Ensures draw ellipse accepts different width values."""
        pos = (1, 1)
        surface_color = pygame.Color("white")
        surface = pygame.Surface((3, 4))
        color = (10, 20, 30, 255)
        kwargs = {
            "surface": surface,
            "color": color,
            "rect": pygame.Rect(pos, (3, 2)),
            "width": None,
        }

        for width in (-1000, -10, -1, 0, 1, 10, 1000):
            surface.fill(surface_color)  # Clear for each test.
            kwargs["width"] = width
            expected_color = color if width >= 0 else surface_color

            bounds_rect = self.draw_ellipse(**kwargs)

            self.assertEqual(surface.get_at(pos), expected_color)
            self.assertIsInstance(bounds_rect, pygame.Rect)

    def test_ellipse__valid_rect_formats(self):
        """Ensures draw ellipse accepts different rect formats."""
        pos = (1, 1)
        expected_color = pygame.Color("red")
        surface_color = pygame.Color("black")
        surface = pygame.Surface((4, 4))
        kwargs = {"surface": surface, "color": expected_color, "rect": None, "width": 0}
        rects = (pygame.Rect(pos, (1, 3)), (pos, (2, 1)), (pos[0], pos[1], 1, 1))

        for rect in rects:
            surface.fill(surface_color)  # Clear for each test.
            kwargs["rect"] = rect

            bounds_rect = self.draw_ellipse(**kwargs)

            self.assertEqual(surface.get_at(pos), expected_color)
            self.assertIsInstance(bounds_rect, pygame.Rect)

    def test_ellipse__valid_color_formats(self):
        """Ensures draw ellipse accepts different color formats."""
        pos = (1, 1)
        green_color = pygame.Color("green")
        surface_color = pygame.Color("black")
        surface = pygame.Surface((3, 4))
        kwargs = {
            "surface": surface,
            "color": None,
            "rect": pygame.Rect(pos, (1, 2)),
            "width": 0,
        }
        reds = (
            (0, 255, 0),
            (0, 255, 0, 255),
            surface.map_rgb(green_color),
            green_color,
        )

        for color in reds:
            surface.fill(surface_color)  # Clear for each test.
            kwargs["color"] = color

            if isinstance(color, int):
                expected_color = surface.unmap_rgb(color)
            else:
                expected_color = green_color

            bounds_rect = self.draw_ellipse(**kwargs)

            self.assertEqual(surface.get_at(pos), expected_color)
            self.assertIsInstance(bounds_rect, pygame.Rect)

    def test_ellipse__invalid_color_formats(self):
        """Ensures draw ellipse handles invalid color formats correctly."""
        pos = (1, 1)
        surface = pygame.Surface((4, 3))
        kwargs = {
            "surface": surface,
            "color": None,
            "rect": pygame.Rect(pos, (2, 2)),
            "width": 1,
        }

        for expected_color in (2.3, surface):
            kwargs["color"] = expected_color

            with self.assertRaises(TypeError):
                bounds_rect = self.draw_ellipse(**kwargs)

    def test_ellipse(self):
        """Tests ellipses of differing sizes on surfaces of differing sizes.

        Checks if the number of sides touching the border of the surface is
        correct.
        """
        left_top = [(0, 0), (1, 0), (0, 1), (1, 1)]
        sizes = [(4, 4), (5, 4), (4, 5), (5, 5)]
        color = (1, 13, 24, 255)

        def same_size(width, height, border_width):
            """Test for ellipses with the same size as the surface."""
            surface = pygame.Surface((width, height))

            self.draw_ellipse(surface, color, (0, 0, width, height), border_width)

            # For each of the four borders check if it contains the color
            borders = get_border_values(surface, width, height)
            for border in borders:
                self.assertTrue(color in border)

        def not_same_size(width, height, border_width, left, top):
            """Test for ellipses that aren't the same size as the surface."""
            surface = pygame.Surface((width, height))

            self.draw_ellipse(
                surface, color, (left, top, width - 1, height - 1), border_width
            )

            borders = get_border_values(surface, width, height)

            # Check if two sides of the ellipse are touching the border
            sides_touching = [color in border for border in borders].count(True)
            self.assertEqual(sides_touching, 2)

        for width, height in sizes:
            for border_width in (0, 1):
                same_size(width, height, border_width)
                for left, top in left_top:
                    not_same_size(width, height, border_width, left, top)

    def test_ellipse__big_ellipse(self):
        """Test for big ellipse that could overflow in algorithm"""
        width = 1025
        height = 1025
        border = 1
        x_value_test = int(0.4 * height)
        y_value_test = int(0.4 * height)
        surface = pygame.Surface((width, height))

        self.draw_ellipse(surface, (255, 0, 0), (0, 0, width, height), border)
        colored_pixels = 0
        for y in range(height):
            if surface.get_at((x_value_test, y)) == (255, 0, 0):
                colored_pixels += 1
        for x in range(width):
            if surface.get_at((x, y_value_test)) == (255, 0, 0):
                colored_pixels += 1
        self.assertEqual(colored_pixels, border * 4)

    def test_ellipse__thick_line(self):
        """Ensures a thick lined ellipse is drawn correctly."""
        ellipse_color = pygame.Color("yellow")
        surface_color = pygame.Color("black")
        surface = pygame.Surface((40, 40))
        rect = pygame.Rect((0, 0), (31, 23))
        rect.center = surface.get_rect().center

        # As the lines get thicker the internals of the ellipse are not
        # cleanly defined. So only test up to a few thicknesses before the
        # maximum thickness.
        for thickness in range(1, min(*rect.size) // 2 - 2):
            surface.fill(surface_color)  # Clear for each test.

            self.draw_ellipse(surface, ellipse_color, rect, thickness)

            surface.lock()  # For possible speed up.

            # Check vertical thickness on the ellipse's top.
            x = rect.centerx
            y_start = rect.top
            y_end = rect.top + thickness - 1

            for y in range(y_start, y_end + 1):
                self.assertEqual(surface.get_at((x, y)), ellipse_color, thickness)

            # Check pixels above and below this line.
            self.assertEqual(surface.get_at((x, y_start - 1)), surface_color, thickness)
            self.assertEqual(surface.get_at((x, y_end + 1)), surface_color, thickness)

            # Check vertical thickness on the ellipse's bottom.
            x = rect.centerx
            y_start = rect.bottom - thickness
            y_end = rect.bottom - 1

            for y in range(y_start, y_end + 1):
                self.assertEqual(surface.get_at((x, y)), ellipse_color, thickness)

            # Check pixels above and below this line.
            self.assertEqual(surface.get_at((x, y_start - 1)), surface_color, thickness)
            self.assertEqual(surface.get_at((x, y_end + 1)), surface_color, thickness)

            # Check horizontal thickness on the ellipse's left.
            x_start = rect.left
            x_end = rect.left + thickness - 1
            y = rect.centery

            for x in range(x_start, x_end + 1):
                self.assertEqual(surface.get_at((x, y)), ellipse_color, thickness)

            # Check pixels to the left and right of this line.
            self.assertEqual(surface.get_at((x_start - 1, y)), surface_color, thickness)
            self.assertEqual(surface.get_at((x_end + 1, y)), surface_color, thickness)

            # Check horizontal thickness on the ellipse's right.
            x_start = rect.right - thickness
            x_end = rect.right - 1
            y = rect.centery

            for x in range(x_start, x_end + 1):
                self.assertEqual(surface.get_at((x, y)), ellipse_color, thickness)

            # Check pixels to the left and right of this line.
            self.assertEqual(surface.get_at((x_start - 1, y)), surface_color, thickness)
            self.assertEqual(surface.get_at((x_end + 1, y)), surface_color, thickness)

            surface.unlock()

    def test_ellipse__no_holes(self):
        width = 80
        height = 70
        surface = pygame.Surface((width + 1, height))
        rect = pygame.Rect(0, 0, width, height)
        for thickness in range(1, 37, 5):
            surface.fill("BLACK")
            self.draw_ellipse(surface, "RED", rect, thickness)
            for y in range(height):
                number_of_changes = 0
                drawn_pixel = False
                for x in range(width + 1):
                    if (
                        not drawn_pixel
                        and surface.get_at((x, y)) == pygame.Color("RED")
                        or drawn_pixel
                        and surface.get_at((x, y)) == pygame.Color("BLACK")
                    ):
                        drawn_pixel = not drawn_pixel
                        number_of_changes += 1
                if y < thickness or y > height - thickness - 1:
                    self.assertEqual(number_of_changes, 2)
                else:
                    self.assertEqual(number_of_changes, 4)

    def test_ellipse__max_width(self):
        """Ensures an ellipse with max width (and greater) is drawn correctly."""
        ellipse_color = pygame.Color("yellow")
        surface_color = pygame.Color("black")
        surface = pygame.Surface((40, 40))
        rect = pygame.Rect((0, 0), (31, 21))
        rect.center = surface.get_rect().center
        max_thickness = (min(*rect.size) + 1) // 2

        for thickness in range(max_thickness, max_thickness + 3):
            surface.fill(surface_color)  # Clear for each test.

            self.draw_ellipse(surface, ellipse_color, rect, thickness)

            surface.lock()  # For possible speed up.

            # Check vertical thickness.
            for y in range(rect.top, rect.bottom):
                self.assertEqual(surface.get_at((rect.centerx, y)), ellipse_color)

            # Check horizontal thickness.
            for x in range(rect.left, rect.right):
                self.assertEqual(surface.get_at((x, rect.centery)), ellipse_color)

            # Check pixels above and below ellipse.
            self.assertEqual(
                surface.get_at((rect.centerx, rect.top - 1)), surface_color
            )
            self.assertEqual(
                surface.get_at((rect.centerx, rect.bottom + 1)), surface_color
            )

            # Check pixels to the left and right of the ellipse.
            self.assertEqual(
                surface.get_at((rect.left - 1, rect.centery)), surface_color
            )
            self.assertEqual(
                surface.get_at((rect.right + 1, rect.centery)), surface_color
            )

            surface.unlock()

    def _check_1_pixel_sized_ellipse(
        self, surface, collide_rect, surface_color, ellipse_color
    ):
        # Helper method to check the surface for 1 pixel wide and/or high
        # ellipses.
        surf_w, surf_h = surface.get_size()

        surface.lock()  # For possible speed up.

        for pos in ((x, y) for y in range(surf_h) for x in range(surf_w)):
            # Since the ellipse is just a line we can use a rect to help find
            # where it is expected to be drawn.
            if collide_rect.collidepoint(pos):
                expected_color = ellipse_color
            else:
                expected_color = surface_color

            self.assertEqual(
                surface.get_at(pos),
                expected_color,
                f"collide_rect={collide_rect}, pos={pos}",
            )

        surface.unlock()

    def test_ellipse__1_pixel_width(self):
        """Ensures an ellipse with a width of 1 is drawn correctly.

        An ellipse with a width of 1 pixel is a vertical line.
        """
        ellipse_color = pygame.Color("red")
        surface_color = pygame.Color("black")
        surf_w, surf_h = 10, 20

        surface = pygame.Surface((surf_w, surf_h))
        rect = pygame.Rect((0, 0), (1, 0))
        collide_rect = rect.copy()

        # Calculate some positions.
        off_left = -1
        off_right = surf_w
        off_bottom = surf_h
        center_x = surf_w // 2
        center_y = surf_h // 2

        # Test some even and odd heights.
        for ellipse_h in range(6, 10):
            collide_rect.h = ellipse_h
            rect.h = ellipse_h

            # Calculate some variable positions.
            off_top = -(ellipse_h + 1)
            half_off_top = -(ellipse_h // 2)
            half_off_bottom = surf_h - (ellipse_h // 2)

            # Draw the ellipse in different positions: fully on-surface,
            # partially off-surface, and fully off-surface.
            positions = (
                (off_left, off_top),
                (off_left, half_off_top),
                (off_left, center_y),
                (off_left, half_off_bottom),
                (off_left, off_bottom),
                (center_x, off_top),
                (center_x, half_off_top),
                (center_x, center_y),
                (center_x, half_off_bottom),
                (center_x, off_bottom),
                (off_right, off_top),
                (off_right, half_off_top),
                (off_right, center_y),
                (off_right, half_off_bottom),
                (off_right, off_bottom),
            )

            for rect_pos in positions:
                surface.fill(surface_color)  # Clear before each draw.
                rect.topleft = rect_pos
                collide_rect.topleft = rect_pos

                self.draw_ellipse(surface, ellipse_color, rect)

                self._check_1_pixel_sized_ellipse(
                    surface, collide_rect, surface_color, ellipse_color
                )

    def test_ellipse__1_pixel_width_spanning_surface(self):
        """Ensures an ellipse with a width of 1 is drawn correctly
        when spanning the height of the surface.

        An ellipse with a width of 1 pixel is a vertical line.
        """
        ellipse_color = pygame.Color("red")
        surface_color = pygame.Color("black")
        surf_w, surf_h = 10, 20

        surface = pygame.Surface((surf_w, surf_h))
        rect = pygame.Rect((0, 0), (1, surf_h + 2))  # Longer than the surface.

        # Draw the ellipse in different positions: on-surface and off-surface.
        positions = (
            (-1, -1),  # (off_left,   off_top)
            (0, -1),  # (left_edge,  off_top)
            (surf_w // 2, -1),  # (center_x,   off_top)
            (surf_w - 1, -1),  # (right_edge, off_top)
            (surf_w, -1),
        )  # (off_right,  off_top)

        for rect_pos in positions:
            surface.fill(surface_color)  # Clear before each draw.
            rect.topleft = rect_pos

            self.draw_ellipse(surface, ellipse_color, rect)

            self._check_1_pixel_sized_ellipse(
                surface, rect, surface_color, ellipse_color
            )

    def test_ellipse__1_pixel_height(self):
        """Ensures an ellipse with a height of 1 is drawn correctly.

        An ellipse with a height of 1 pixel is a horizontal line.
        """
        ellipse_color = pygame.Color("red")
        surface_color = pygame.Color("black")
        surf_w, surf_h = 20, 10

        surface = pygame.Surface((surf_w, surf_h))
        rect = pygame.Rect((0, 0), (0, 1))
        collide_rect = rect.copy()

        # Calculate some positions.
        off_right = surf_w
        off_top = -1
        off_bottom = surf_h
        center_x = surf_w // 2
        center_y = surf_h // 2

        # Test some even and odd widths.
        for ellipse_w in range(6, 10):
            collide_rect.w = ellipse_w
            rect.w = ellipse_w

            # Calculate some variable positions.
            off_left = -(ellipse_w + 1)
            half_off_left = -(ellipse_w // 2)
            half_off_right = surf_w - (ellipse_w // 2)

            # Draw the ellipse in different positions: fully on-surface,
            # partially off-surface, and fully off-surface.
            positions = (
                (off_left, off_top),
                (half_off_left, off_top),
                (center_x, off_top),
                (half_off_right, off_top),
                (off_right, off_top),
                (off_left, center_y),
                (half_off_left, center_y),
                (center_x, center_y),
                (half_off_right, center_y),
                (off_right, center_y),
                (off_left, off_bottom),
                (half_off_left, off_bottom),
                (center_x, off_bottom),
                (half_off_right, off_bottom),
                (off_right, off_bottom),
            )

            for rect_pos in positions:
                surface.fill(surface_color)  # Clear before each draw.
                rect.topleft = rect_pos
                collide_rect.topleft = rect_pos

                self.draw_ellipse(surface, ellipse_color, rect)

                self._check_1_pixel_sized_ellipse(
                    surface, collide_rect, surface_color, ellipse_color
                )

    def test_ellipse__1_pixel_height_spanning_surface(self):
        """Ensures an ellipse with a height of 1 is drawn correctly
        when spanning the width of the surface.

        An ellipse with a height of 1 pixel is a horizontal line.
        """
        ellipse_color = pygame.Color("red")
        surface_color = pygame.Color("black")
        surf_w, surf_h = 20, 10

        surface = pygame.Surface((surf_w, surf_h))
        rect = pygame.Rect((0, 0), (surf_w + 2, 1))  # Wider than the surface.

        # Draw the ellipse in different positions: on-surface and off-surface.
        positions = (
            (-1, -1),  # (off_left, off_top)
            (-1, 0),  # (off_left, top_edge)
            (-1, surf_h // 2),  # (off_left, center_y)
            (-1, surf_h - 1),  # (off_left, bottom_edge)
            (-1, surf_h),
        )  # (off_left, off_bottom)

        for rect_pos in positions:
            surface.fill(surface_color)  # Clear before each draw.
            rect.topleft = rect_pos

            self.draw_ellipse(surface, ellipse_color, rect)

            self._check_1_pixel_sized_ellipse(
                surface, rect, surface_color, ellipse_color
            )

    def test_ellipse__1_pixel_width_and_height(self):
        """Ensures an ellipse with a width and height of 1 is drawn correctly.

        An ellipse with a width and height of 1 pixel is a single pixel.
        """
        ellipse_color = pygame.Color("red")
        surface_color = pygame.Color("black")
        surf_w, surf_h = 10, 10

        surface = pygame.Surface((surf_w, surf_h))
        rect = pygame.Rect((0, 0), (1, 1))

        # Calculate some positions.
        off_left = -1
        off_right = surf_w
        off_top = -1
        off_bottom = surf_h
        left_edge = 0
        right_edge = surf_w - 1
        top_edge = 0
        bottom_edge = surf_h - 1
        center_x = surf_w // 2
        center_y = surf_h // 2

        # Draw the ellipse in different positions: center surface,
        # top/bottom/left/right edges, and off-surface.
        positions = (
            (off_left, off_top),
            (off_left, top_edge),
            (off_left, center_y),
            (off_left, bottom_edge),
            (off_left, off_bottom),
            (left_edge, off_top),
            (left_edge, top_edge),
            (left_edge, center_y),
            (left_edge, bottom_edge),
            (left_edge, off_bottom),
            (center_x, off_top),
            (center_x, top_edge),
            (center_x, center_y),
            (center_x, bottom_edge),
            (center_x, off_bottom),
            (right_edge, off_top),
            (right_edge, top_edge),
            (right_edge, center_y),
            (right_edge, bottom_edge),
            (right_edge, off_bottom),
            (off_right, off_top),
            (off_right, top_edge),
            (off_right, center_y),
            (off_right, bottom_edge),
            (off_right, off_bottom),
        )

        for rect_pos in positions:
            surface.fill(surface_color)  # Clear before each draw.
            rect.topleft = rect_pos

            self.draw_ellipse(surface, ellipse_color, rect)

            self._check_1_pixel_sized_ellipse(
                surface, rect, surface_color, ellipse_color
            )

    def test_ellipse__bounding_rect(self):
        """Ensures draw ellipse returns the correct bounding rect.

        Tests ellipses on and off the surface and a range of width/thickness
        values.
        """
        ellipse_color = pygame.Color("red")
        surf_color = pygame.Color("black")
        min_width = min_height = 5
        max_width = max_height = 7
        sizes = ((min_width, min_height), (max_width, max_height))
        surface = pygame.Surface((20, 20), 0, 32)
        surf_rect = surface.get_rect()
        # Make a rect that is bigger than the surface to help test drawing
        # ellipses off and partially off the surface.
        big_rect = surf_rect.inflate(min_width * 2 + 1, min_height * 2 + 1)

        for pos in rect_corners_mids_and_center(
            surf_rect
        ) + rect_corners_mids_and_center(big_rect):
            # Each of the ellipse's rect position attributes will be set to
            # the pos value.
            for attr in RECT_POSITION_ATTRIBUTES:
                # Test using different rect sizes and thickness values.
                for width, height in sizes:
                    ellipse_rect = pygame.Rect((0, 0), (width, height))
                    setattr(ellipse_rect, attr, pos)

                    for thickness in (0, 1, 2, 3, min(width, height)):
                        surface.fill(surf_color)  # Clear for each test.

                        bounding_rect = self.draw_ellipse(
                            surface, ellipse_color, ellipse_rect, thickness
                        )

                        # Calculating the expected_rect after the ellipse
                        # is drawn (it uses what is actually drawn).
                        expected_rect = create_bounding_rect(
                            surface, surf_color, ellipse_rect.topleft
                        )

                        self.assertEqual(bounding_rect, expected_rect)

    def test_ellipse__surface_clip(self):
        """Ensures draw ellipse respects a surface's clip area.

        Tests drawing the ellipse filled and unfilled.
        """
        surfw = surfh = 30
        ellipse_color = pygame.Color("red")
        surface_color = pygame.Color("green")
        surface = pygame.Surface((surfw, surfh))
        surface.fill(surface_color)

        clip_rect = pygame.Rect((0, 0), (11, 11))
        clip_rect.center = surface.get_rect().center
        pos_rect = clip_rect.copy()  # Manages the ellipse's pos.

        for width in (0, 1):  # Filled and unfilled.
            # Test centering the ellipse along the clip rect's edge.
            for center in rect_corners_mids_and_center(clip_rect):
                # Get the expected points by drawing the ellipse without the
                # clip area set.
                pos_rect.center = center
                surface.set_clip(None)
                surface.fill(surface_color)
                self.draw_ellipse(surface, ellipse_color, pos_rect, width)
                expected_pts = get_color_points(surface, ellipse_color, clip_rect)

                # Clear the surface and set the clip area. Redraw the ellipse
                # and check that only the clip area is modified.
                surface.fill(surface_color)
                surface.set_clip(clip_rect)

                self.draw_ellipse(surface, ellipse_color, pos_rect, width)

                surface.lock()  # For possible speed up.

                # Check all the surface points to ensure only the expected_pts
                # are the ellipse_color.
                for pt in ((x, y) for x in range(surfw) for y in range(surfh)):
                    if pt in expected_pts:
                        expected_color = ellipse_color
                    else:
                        expected_color = surface_color

                    self.assertEqual(surface.get_at(pt), expected_color, pt)

                surface.unlock()


class DrawEllipseTest(DrawEllipseMixin, DrawTestCase):
    """Test draw module function ellipse.

    This class inherits the general tests from DrawEllipseMixin. It is also
    the class to add any draw.ellipse specific tests to.
    """


# Commented out to avoid cluttering the test output. Add back in if draw_py
# ever properly supports drawing ellipses.
# @unittest.skip('draw_py.draw_ellipse not supported yet')
# class PythonDrawEllipseTest(DrawEllipseMixin, PythonDrawTestCase):
#    """Test draw_py module function draw_ellipse.
#
#    This class inherits the general tests from DrawEllipseMixin. It is also
#    the class to add any draw_py.draw_ellipse specific tests to.
#    """


### Line/Lines/AALine/AALines Testing #########################################


class BaseLineMixin:
    """Mixin base for drawing various lines.

    This class contains general helper methods and setup for testing the
    different types of lines.
    """

    COLORS = (
        (0, 0, 0),
        (255, 0, 0),
        (0, 255, 0),
        (0, 0, 255),
        (255, 255, 0),
        (255, 0, 255),
        (0, 255, 255),
        (255, 255, 255),
    )

    @staticmethod
    def _create_surfaces():
        # Create some surfaces with different sizes, depths, and flags.
        surfaces = []
        for size in ((49, 49), (50, 50)):
            for depth in (8, 16, 24, 32):
                for flags in (0, SRCALPHA):
                    surface = pygame.display.set_mode(size, flags, depth)
                    surfaces.append(surface)
                    surfaces.append(surface.convert_alpha())
        return surfaces

    @staticmethod
    def _rect_lines(rect):
        # Yields pairs of end points and their reverse (to test symmetry).
        # Uses a rect with the points radiating from its midleft.
        for pt in rect_corners_mids_and_center(rect):
            if pt in [rect.midleft, rect.center]:
                # Don't bother with these points.
                continue
            yield (rect.midleft, pt)
            yield (pt, rect.midleft)


### Line Testing ##############################################################


class LineMixin(BaseLineMixin):
    """Mixin test for drawing a single line.

    This class contains all the general single line drawing tests.
    """

    def test_line__args(self):
        """Ensures draw line accepts the correct args."""
        bounds_rect = self.draw_line(
            pygame.Surface((3, 3)), (0, 10, 0, 50), (0, 0), (1, 1), 1
        )

        self.assertIsInstance(bounds_rect, pygame.Rect)

    def test_line__args_without_width(self):
        """Ensures draw line accepts the args without a width."""
        bounds_rect = self.draw_line(
            pygame.Surface((2, 2)), (0, 0, 0, 50), (0, 0), (2, 2)
        )

        self.assertIsInstance(bounds_rect, pygame.Rect)

    def test_line__kwargs(self):
        """Ensures draw line accepts the correct kwargs
        with and without a width arg.
        """
        surface = pygame.Surface((4, 4))
        color = pygame.Color("yellow")
        start_pos = (1, 1)
        end_pos = (2, 2)
        kwargs_list = [
            {
                "surface": surface,
                "color": color,
                "start_pos": start_pos,
                "end_pos": end_pos,
                "width": 1,
            },
            {
                "surface": surface,
                "color": color,
                "start_pos": start_pos,
                "end_pos": end_pos,
            },
        ]

        for kwargs in kwargs_list:
            bounds_rect = self.draw_line(**kwargs)

            self.assertIsInstance(bounds_rect, pygame.Rect)

    def test_line__kwargs_order_independent(self):
        """Ensures draw line's kwargs are not order dependent."""
        bounds_rect = self.draw_line(
            start_pos=(1, 2),
            end_pos=(2, 1),
            width=2,
            color=(10, 20, 30),
            surface=pygame.Surface((3, 2)),
        )

        self.assertIsInstance(bounds_rect, pygame.Rect)

    def test_line__args_missing(self):
        """Ensures draw line detects any missing required args."""
        surface = pygame.Surface((1, 1))
        color = pygame.Color("blue")

        with self.assertRaises(TypeError):
            bounds_rect = self.draw_line(surface, color, (0, 0))

        with self.assertRaises(TypeError):
            bounds_rect = self.draw_line(surface, color)

        with self.assertRaises(TypeError):
            bounds_rect = self.draw_line(surface)

        with self.assertRaises(TypeError):
            bounds_rect = self.draw_line()

    def test_line__kwargs_missing(self):
        """Ensures draw line detects any missing required kwargs."""
        kwargs = {
            "surface": pygame.Surface((3, 2)),
            "color": pygame.Color("red"),
            "start_pos": (2, 1),
            "end_pos": (2, 2),
            "width": 1,
        }

        for name in ("end_pos", "start_pos", "color", "surface"):
            invalid_kwargs = dict(kwargs)
            invalid_kwargs.pop(name)  # Pop from a copy.

            with self.assertRaises(TypeError):
                bounds_rect = self.draw_line(**invalid_kwargs)

    def test_line__arg_invalid_types(self):
        """Ensures draw line detects invalid arg types."""
        surface = pygame.Surface((2, 2))
        color = pygame.Color("blue")
        start_pos = (0, 1)
        end_pos = (1, 2)

        with self.assertRaises(TypeError):
            # Invalid width.
            bounds_rect = self.draw_line(surface, color, start_pos, end_pos, "1")

        with self.assertRaises(TypeError):
            # Invalid end_pos.
            bounds_rect = self.draw_line(surface, color, start_pos, (1, 2, 3))

        with self.assertRaises(TypeError):
            # Invalid start_pos.
            bounds_rect = self.draw_line(surface, color, (1,), end_pos)

        with self.assertRaises(TypeError):
            # Invalid color.
            bounds_rect = self.draw_line(surface, 2.3, start_pos, end_pos)

        with self.assertRaises(TypeError):
            # Invalid surface.
            bounds_rect = self.draw_line((1, 2, 3, 4), color, start_pos, end_pos)

    def test_line__kwarg_invalid_types(self):
        """Ensures draw line detects invalid kwarg types."""
        surface = pygame.Surface((3, 3))
        color = pygame.Color("green")
        start_pos = (1, 0)
        end_pos = (2, 0)
        width = 1
        kwargs_list = [
            {
                "surface": pygame.Surface,  # Invalid surface.
                "color": color,
                "start_pos": start_pos,
                "end_pos": end_pos,
                "width": width,
            },
            {
                "surface": surface,
                "color": 2.3,  # Invalid color.
                "start_pos": start_pos,
                "end_pos": end_pos,
                "width": width,
            },
            {
                "surface": surface,
                "color": color,
                "start_pos": (0, 0, 0),  # Invalid start_pos.
                "end_pos": end_pos,
                "width": width,
            },
            {
                "surface": surface,
                "color": color,
                "start_pos": start_pos,
                "end_pos": (0,),  # Invalid end_pos.
                "width": width,
            },
            {
                "surface": surface,
                "color": color,
                "start_pos": start_pos,
                "end_pos": end_pos,
                "width": 1.2,
            },
        ]  # Invalid width.

        for kwargs in kwargs_list:
            with self.assertRaises(TypeError):
                bounds_rect = self.draw_line(**kwargs)

    def test_line__kwarg_invalid_name(self):
        """Ensures draw line detects invalid kwarg names."""
        surface = pygame.Surface((2, 3))
        color = pygame.Color("cyan")
        start_pos = (1, 1)
        end_pos = (2, 0)
        kwargs_list = [
            {
                "surface": surface,
                "color": color,
                "start_pos": start_pos,
                "end_pos": end_pos,
                "width": 1,
                "invalid": 1,
            },
            {
                "surface": surface,
                "color": color,
                "start_pos": start_pos,
                "end_pos": end_pos,
                "invalid": 1,
            },
        ]

        for kwargs in kwargs_list:
            with self.assertRaises(TypeError):
                bounds_rect = self.draw_line(**kwargs)

    def test_line__args_and_kwargs(self):
        """Ensures draw line accepts a combination of args/kwargs"""
        surface = pygame.Surface((3, 2))
        color = (255, 255, 0, 0)
        start_pos = (0, 1)
        end_pos = (1, 2)
        width = 0
        kwargs = {
            "surface": surface,
            "color": color,
            "start_pos": start_pos,
            "end_pos": end_pos,
            "width": width,
        }

        for name in ("surface", "color", "start_pos", "end_pos", "width"):
            kwargs.pop(name)

            if "surface" == name:
                bounds_rect = self.draw_line(surface, **kwargs)
            elif "color" == name:
                bounds_rect = self.draw_line(surface, color, **kwargs)
            elif "start_pos" == name:
                bounds_rect = self.draw_line(surface, color, start_pos, **kwargs)
            elif "end_pos" == name:
                bounds_rect = self.draw_line(
                    surface, color, start_pos, end_pos, **kwargs
                )
            else:
                bounds_rect = self.draw_line(
                    surface, color, start_pos, end_pos, width, **kwargs
                )

            self.assertIsInstance(bounds_rect, pygame.Rect)

    def test_line__valid_width_values(self):
        """Ensures draw line accepts different width values."""
        line_color = pygame.Color("yellow")
        surface_color = pygame.Color("white")
        surface = pygame.Surface((3, 4))
        pos = (2, 1)
        kwargs = {
            "surface": surface,
            "color": line_color,
            "start_pos": pos,
            "end_pos": (2, 2),
            "width": None,
        }

        for width in (-100, -10, -1, 0, 1, 10, 100):
            surface.fill(surface_color)  # Clear for each test.
            kwargs["width"] = width
            expected_color = line_color if width > 0 else surface_color

            bounds_rect = self.draw_line(**kwargs)

            self.assertEqual(surface.get_at(pos), expected_color)
            self.assertIsInstance(bounds_rect, pygame.Rect)

    def test_line__valid_start_pos_formats(self):
        """Ensures draw line accepts different start_pos formats."""
        expected_color = pygame.Color("red")
        surface_color = pygame.Color("black")
        surface = pygame.Surface((4, 4))
        kwargs = {
            "surface": surface,
            "color": expected_color,
            "start_pos": None,
            "end_pos": (2, 2),
            "width": 2,
        }
        x, y = 2, 1  # start position

        # The point values can be ints or floats.
        for start_pos in ((x, y), (x + 0.1, y), (x, y + 0.1), (x + 0.1, y + 0.1)):
            # The point type can be a tuple/list/Vector2.
            for seq_type in (tuple, list, Vector2):
                surface.fill(surface_color)  # Clear for each test.
                kwargs["start_pos"] = seq_type(start_pos)

                bounds_rect = self.draw_line(**kwargs)

                self.assertEqual(surface.get_at((x, y)), expected_color)
                self.assertIsInstance(bounds_rect, pygame.Rect)

    def test_line__valid_end_pos_formats(self):
        """Ensures draw line accepts different end_pos formats."""
        expected_color = pygame.Color("red")
        surface_color = pygame.Color("black")
        surface = pygame.Surface((4, 4))
        kwargs = {
            "surface": surface,
            "color": expected_color,
            "start_pos": (2, 1),
            "end_pos": None,
            "width": 2,
        }
        x, y = 2, 2  # end position

        # The point values can be ints or floats.
        for end_pos in ((x, y), (x + 0.2, y), (x, y + 0.2), (x + 0.2, y + 0.2)):
            # The point type can be a tuple/list/Vector2.
            for seq_type in (tuple, list, Vector2):
                surface.fill(surface_color)  # Clear for each test.
                kwargs["end_pos"] = seq_type(end_pos)

                bounds_rect = self.draw_line(**kwargs)

                self.assertEqual(surface.get_at((x, y)), expected_color)
                self.assertIsInstance(bounds_rect, pygame.Rect)

    def test_line__invalid_start_pos_formats(self):
        """Ensures draw line handles invalid start_pos formats correctly."""
        kwargs = {
            "surface": pygame.Surface((4, 4)),
            "color": pygame.Color("red"),
            "start_pos": None,
            "end_pos": (2, 2),
            "width": 1,
        }

        start_pos_fmts = (
            (2,),  # Too few coords.
            (2, 1, 0),  # Too many coords.
            (2, "1"),  # Wrong type.
            {2, 1},  # Wrong type.
            dict(((2, 1),)),
        )  # Wrong type.

        for start_pos in start_pos_fmts:
            kwargs["start_pos"] = start_pos

            with self.assertRaises(TypeError):
                bounds_rect = self.draw_line(**kwargs)

    def test_line__invalid_end_pos_formats(self):
        """Ensures draw line handles invalid end_pos formats correctly."""
        kwargs = {
            "surface": pygame.Surface((4, 4)),
            "color": pygame.Color("red"),
            "start_pos": (2, 2),
            "end_pos": None,
            "width": 1,
        }

        end_pos_fmts = (
            (2,),  # Too few coords.
            (2, 1, 0),  # Too many coords.
            (2, "1"),  # Wrong type.
            {2, 1},  # Wrong type.
            dict(((2, 1),)),
        )  # Wrong type.

        for end_pos in end_pos_fmts:
            kwargs["end_pos"] = end_pos

            with self.assertRaises(TypeError):
                bounds_rect = self.draw_line(**kwargs)

    def test_line__valid_color_formats(self):
        """Ensures draw line accepts different color formats."""
        green_color = pygame.Color("green")
        surface_color = pygame.Color("black")
        surface = pygame.Surface((3, 4))
        pos = (1, 1)
        kwargs = {
            "surface": surface,
            "color": None,
            "start_pos": pos,
            "end_pos": (2, 1),
            "width": 3,
        }
        greens = (
            (0, 255, 0),
            (0, 255, 0, 255),
            surface.map_rgb(green_color),
            green_color,
        )

        for color in greens:
            surface.fill(surface_color)  # Clear for each test.
            kwargs["color"] = color

            if isinstance(color, int):
                expected_color = surface.unmap_rgb(color)
            else:
                expected_color = green_color

            bounds_rect = self.draw_line(**kwargs)

            self.assertEqual(surface.get_at(pos), expected_color)
            self.assertIsInstance(bounds_rect, pygame.Rect)

    def test_line__invalid_color_formats(self):
        """Ensures draw line handles invalid color formats correctly."""
        kwargs = {
            "surface": pygame.Surface((4, 3)),
            "color": None,
            "start_pos": (1, 1),
            "end_pos": (2, 1),
            "width": 1,
        }

        for expected_color in (2.3, self):
            kwargs["color"] = expected_color

            with self.assertRaises(TypeError):
                bounds_rect = self.draw_line(**kwargs)

    def test_line__color(self):
        """Tests if the line drawn is the correct color."""
        pos = (0, 0)
        for surface in self._create_surfaces():
            for expected_color in self.COLORS:
                self.draw_line(surface, expected_color, pos, (1, 0))

                self.assertEqual(surface.get_at(pos), expected_color, f"pos={pos}")

    def test_line__color_with_thickness(self):
        """Ensures a thick line is drawn using the correct color."""
        from_x = 5
        to_x = 10
        y = 5
        for surface in self._create_surfaces():
            for expected_color in self.COLORS:
                self.draw_line(surface, expected_color, (from_x, y), (to_x, y), 5)
                for pos in ((x, y + i) for i in (-2, 0, 2) for x in (from_x, to_x)):
                    self.assertEqual(surface.get_at(pos), expected_color, f"pos={pos}")

    def test_line__gaps(self):
        """Tests if the line drawn contains any gaps."""
        expected_color = (255, 255, 255)
        for surface in self._create_surfaces():
            width = surface.get_width()
            self.draw_line(surface, expected_color, (0, 0), (width - 1, 0))

            for x in range(width):
                pos = (x, 0)
                self.assertEqual(surface.get_at(pos), expected_color, f"pos={pos}")

    def test_line__gaps_with_thickness(self):
        """Ensures a thick line is drawn without any gaps."""
        expected_color = (255, 255, 255)
        thickness = 5
        for surface in self._create_surfaces():
            width = surface.get_width() - 1
            h = width // 5
            w = h * 5
            self.draw_line(surface, expected_color, (0, 5), (w, 5 + h), thickness)

            for x in range(w + 1):
                for y in range(3, 8):
                    pos = (x, y + ((x + 2) // 5))
                    self.assertEqual(surface.get_at(pos), expected_color, f"pos={pos}")

    def test_line__bounding_rect(self):
        """Ensures draw line returns the correct bounding rect.

        Tests lines with endpoints on and off the surface and a range of
        width/thickness values.
        """
        if isinstance(self, PythonDrawTestCase):
            self.skipTest("bounding rects not supported in draw_py.draw_line")

        line_color = pygame.Color("red")
        surf_color = pygame.Color("black")
        width = height = 30
        # Using a rect to help manage where the lines are drawn.
        helper_rect = pygame.Rect((0, 0), (width, height))

        # Testing surfaces of different sizes. One larger than the helper_rect
        # and one smaller (to test lines that span the surface).
        for size in ((width + 5, height + 5), (width - 5, height - 5)):
            surface = pygame.Surface(size, 0, 32)
            surf_rect = surface.get_rect()

            # Move the helper rect to different positions to test line
            # endpoints on and off the surface.
            for pos in rect_corners_mids_and_center(surf_rect):
                helper_rect.center = pos

                # Draw using different thicknesses.
                for thickness in range(-1, 5):
                    for start, end in self._rect_lines(helper_rect):
                        surface.fill(surf_color)  # Clear for each test.

                        bounding_rect = self.draw_line(
                            surface, line_color, start, end, thickness
                        )

                        if 0 < thickness:
                            # Calculating the expected_rect after the line is
                            # drawn (it uses what is actually drawn).
                            expected_rect = create_bounding_rect(
                                surface, surf_color, start
                            )
                        else:
                            # Nothing drawn.
                            expected_rect = pygame.Rect(start, (0, 0))

                        self.assertEqual(
                            bounding_rect,
                            expected_rect,
                            "start={}, end={}, size={}, thickness={}".format(
                                start, end, size, thickness
                            ),
                        )

    def test_line__surface_clip(self):
        """Ensures draw line respects a surface's clip area."""
        surfw = surfh = 30
        line_color = pygame.Color("red")
        surface_color = pygame.Color("green")
        surface = pygame.Surface((surfw, surfh))
        surface.fill(surface_color)

        clip_rect = pygame.Rect((0, 0), (11, 11))
        clip_rect.center = surface.get_rect().center
        pos_rect = clip_rect.copy()  # Manages the line's pos.

        for thickness in (1, 3):  # Test different line widths.
            # Test centering the line along the clip rect's edge.
            for center in rect_corners_mids_and_center(clip_rect):
                # Get the expected points by drawing the line without the
                # clip area set.
                pos_rect.center = center
                surface.set_clip(None)
                surface.fill(surface_color)
                self.draw_line(
                    surface, line_color, pos_rect.midtop, pos_rect.midbottom, thickness
                )
                expected_pts = get_color_points(surface, line_color, clip_rect)

                # Clear the surface and set the clip area. Redraw the line
                # and check that only the clip area is modified.
                surface.fill(surface_color)
                surface.set_clip(clip_rect)

                self.draw_line(
                    surface, line_color, pos_rect.midtop, pos_rect.midbottom, thickness
                )

                surface.lock()  # For possible speed up.

                # Check all the surface points to ensure only the expected_pts
                # are the line_color.
                for pt in ((x, y) for x in range(surfw) for y in range(surfh)):
                    if pt in expected_pts:
                        expected_color = line_color
                    else:
                        expected_color = surface_color

                    self.assertEqual(surface.get_at(pt), expected_color, pt)

                surface.unlock()


# Commented out to avoid cluttering the test output. Add back in if draw_py
# ever fully supports drawing single lines.
# @unittest.skip('draw_py.draw_line not fully supported yet')
# class PythonDrawLineTest(LineMixin, PythonDrawTestCase):
#    """Test draw_py module function line.
#
#    This class inherits the general tests from LineMixin. It is also the class
#    to add any draw_py.draw_line specific tests to.
#    """


class DrawLineTest(LineMixin, DrawTestCase):
    """Test draw module function line.

    This class inherits the general tests from LineMixin. It is also the class
    to add any draw.line specific tests to.
    """

    def test_line_endianness(self):
        """test color component order"""
        for depth in (24, 32):
            surface = pygame.Surface((5, 3), 0, depth)
            surface.fill(pygame.Color(0, 0, 0))
            self.draw_line(surface, pygame.Color(255, 0, 0), (0, 1), (2, 1), 1)

            self.assertGreater(surface.get_at((1, 1)).r, 0, "there should be red here")

            surface.fill(pygame.Color(0, 0, 0))
            self.draw_line(surface, pygame.Color(0, 0, 255), (0, 1), (2, 1), 1)

            self.assertGreater(surface.get_at((1, 1)).b, 0, "there should be blue here")

    def test_line(self):
        # (l, t), (l, t)
        self.surf_size = (320, 200)
        self.surf = pygame.Surface(self.surf_size, pygame.SRCALPHA)
        self.color = (1, 13, 24, 205)

        drawn = draw.line(self.surf, self.color, (1, 0), (200, 0))
        self.assertEqual(
            drawn.right, 201, "end point arg should be (or at least was) inclusive"
        )

        # Should be colored where it's supposed to be
        for pt in test_utils.rect_area_pts(drawn):
            self.assertEqual(self.surf.get_at(pt), self.color)

        # And not where it shouldn't
        for pt in test_utils.rect_outer_bounds(drawn):
            self.assertNotEqual(self.surf.get_at(pt), self.color)

        # Line width greater that 1
        line_width = 2
        offset = 5
        a = (offset, offset)
        b = (self.surf_size[0] - offset, a[1])
        c = (a[0], self.surf_size[1] - offset)
        d = (b[0], c[1])
        e = (a[0] + offset, c[1])
        f = (b[0], c[0] + 5)
        lines = [
            (a, d),
            (b, c),
            (c, b),
            (d, a),
            (a, b),
            (b, a),
            (a, c),
            (c, a),
            (a, e),
            (e, a),
            (a, f),
            (f, a),
            (a, a),
        ]

        for p1, p2 in lines:
            msg = f"{p1} - {p2}"
            if p1[0] <= p2[0]:
                plow = p1
                phigh = p2
            else:
                plow = p2
                phigh = p1

            self.surf.fill((0, 0, 0))
            rec = draw.line(self.surf, (255, 255, 255), p1, p2, line_width)
            xinc = yinc = 0

            if abs(p1[0] - p2[0]) > abs(p1[1] - p2[1]):
                yinc = 1
            else:
                xinc = 1

            for i in range(line_width):
                p = (p1[0] + xinc * i, p1[1] + yinc * i)
                self.assertEqual(self.surf.get_at(p), (255, 255, 255), msg)

                p = (p2[0] + xinc * i, p2[1] + yinc * i)
                self.assertEqual(self.surf.get_at(p), (255, 255, 255), msg)

            p = (plow[0] - 1, plow[1])
            self.assertEqual(self.surf.get_at(p), (0, 0, 0), msg)

            p = (plow[0] + xinc * line_width, plow[1] + yinc * line_width)
            self.assertEqual(self.surf.get_at(p), (0, 0, 0), msg)

            p = (phigh[0] + xinc * line_width, phigh[1] + yinc * line_width)
            self.assertEqual(self.surf.get_at(p), (0, 0, 0), msg)

            if p1[0] < p2[0]:
                rx = p1[0]
            else:
                rx = p2[0]

            if p1[1] < p2[1]:
                ry = p1[1]
            else:
                ry = p2[1]

            w = abs(p2[0] - p1[0]) + 1 + xinc * (line_width - 1)
            h = abs(p2[1] - p1[1]) + 1 + yinc * (line_width - 1)
            msg += f", {rec}"

            self.assertEqual(rec, (rx, ry, w, h), msg)

    def test_line_for_gaps(self):
        # This checks bug Thick Line Bug #448

        width = 200
        height = 200
        surf = pygame.Surface((width, height), pygame.SRCALPHA)

        def white_surrounded_pixels(x, y):
            offsets = [(1, 0), (0, 1), (-1, 0), (0, -1)]
            WHITE = (255, 255, 255, 255)
            return len(
                [1 for dx, dy in offsets if surf.get_at((x + dx, y + dy)) == WHITE]
            )

        def check_white_line(start, end):
            surf.fill((0, 0, 0))
            pygame.draw.line(surf, (255, 255, 255), start, end, 30)

            BLACK = (0, 0, 0, 255)
            for x in range(1, width - 1):
                for y in range(1, height - 1):
                    if surf.get_at((x, y)) == BLACK:
                        self.assertTrue(white_surrounded_pixels(x, y) < 3)

        check_white_line((50, 50), (140, 0))
        check_white_line((50, 50), (0, 120))
        check_white_line((50, 50), (199, 198))


### Lines Testing #############################################################


class LinesMixin(BaseLineMixin):
    """Mixin test for drawing lines.

    This class contains all the general lines drawing tests.
    """

    def test_lines__args(self):
        """Ensures draw lines accepts the correct args."""
        bounds_rect = self.draw_lines(
            pygame.Surface((3, 3)), (0, 10, 0, 50), False, ((0, 0), (1, 1)), 1
        )

        self.assertIsInstance(bounds_rect, pygame.Rect)

    def test_lines__args_without_width(self):
        """Ensures draw lines accepts the args without a width."""
        bounds_rect = self.draw_lines(
            pygame.Surface((2, 2)), (0, 0, 0, 50), False, ((0, 0), (1, 1))
        )

        self.assertIsInstance(bounds_rect, pygame.Rect)

    def test_lines__kwargs(self):
        """Ensures draw lines accepts the correct kwargs
        with and without a width arg.
        """
        surface = pygame.Surface((4, 4))
        color = pygame.Color("yellow")
        points = ((0, 0), (1, 1), (2, 2))
        kwargs_list = [
            {
                "surface": surface,
                "color": color,
                "closed": False,
                "points": points,
                "width": 1,
            },
            {"surface": surface, "color": color, "closed": False, "points": points},
        ]

        for kwargs in kwargs_list:
            bounds_rect = self.draw_lines(**kwargs)

            self.assertIsInstance(bounds_rect, pygame.Rect)

    def test_lines__kwargs_order_independent(self):
        """Ensures draw lines's kwargs are not order dependent."""
        bounds_rect = self.draw_lines(
            closed=1,
            points=((0, 0), (1, 1), (2, 2)),
            width=2,
            color=(10, 20, 30),
            surface=pygame.Surface((3, 2)),
        )

        self.assertIsInstance(bounds_rect, pygame.Rect)

    def test_lines__args_missing(self):
        """Ensures draw lines detects any missing required args."""
        surface = pygame.Surface((1, 1))
        color = pygame.Color("blue")

        with self.assertRaises(TypeError):
            bounds_rect = self.draw_lines(surface, color, 0)

        with self.assertRaises(TypeError):
            bounds_rect = self.draw_lines(surface, color)

        with self.assertRaises(TypeError):
            bounds_rect = self.draw_lines(surface)

        with self.assertRaises(TypeError):
            bounds_rect = self.draw_lines()

    def test_lines__kwargs_missing(self):
        """Ensures draw lines detects any missing required kwargs."""
        kwargs = {
            "surface": pygame.Surface((3, 2)),
            "color": pygame.Color("red"),
            "closed": 1,
            "points": ((2, 2), (1, 1)),
            "width": 1,
        }

        for name in ("points", "closed", "color", "surface"):
            invalid_kwargs = dict(kwargs)
            invalid_kwargs.pop(name)  # Pop from a copy.

            with self.assertRaises(TypeError):
                bounds_rect = self.draw_lines(**invalid_kwargs)

    def test_lines__arg_invalid_types(self):
        """Ensures draw lines detects invalid arg types."""
        surface = pygame.Surface((2, 2))
        color = pygame.Color("blue")
        closed = 0
        points = ((1, 2), (2, 1))

        with self.assertRaises(TypeError):
            # Invalid width.
            bounds_rect = self.draw_lines(surface, color, closed, points, "1")

        with self.assertRaises(TypeError):
            # Invalid points.
            bounds_rect = self.draw_lines(surface, color, closed, (1, 2, 3))

        with self.assertRaises(TypeError):
            # Invalid closed.
            bounds_rect = self.draw_lines(surface, color, InvalidBool(), points)

        with self.assertRaises(TypeError):
            # Invalid color.
            bounds_rect = self.draw_lines(surface, 2.3, closed, points)

        with self.assertRaises(TypeError):
            # Invalid surface.
            bounds_rect = self.draw_lines((1, 2, 3, 4), color, closed, points)

    def test_lines__kwarg_invalid_types(self):
        """Ensures draw lines detects invalid kwarg types."""
        valid_kwargs = {
            "surface": pygame.Surface((3, 3)),
            "color": pygame.Color("green"),
            "closed": False,
            "points": ((1, 2), (2, 1)),
            "width": 1,
        }

        invalid_kwargs = {
            "surface": pygame.Surface,
            "color": 2.3,
            "closed": InvalidBool(),
            "points": (0, 0, 0),
            "width": 1.2,
        }

        for kwarg in ("surface", "color", "closed", "points", "width"):
            kwargs = dict(valid_kwargs)
            kwargs[kwarg] = invalid_kwargs[kwarg]

            with self.assertRaises(TypeError):
                bounds_rect = self.draw_lines(**kwargs)

    def test_lines__kwarg_invalid_name(self):
        """Ensures draw lines detects invalid kwarg names."""
        surface = pygame.Surface((2, 3))
        color = pygame.Color("cyan")
        closed = 1
        points = ((1, 2), (2, 1))
        kwargs_list = [
            {
                "surface": surface,
                "color": color,
                "closed": closed,
                "points": points,
                "width": 1,
                "invalid": 1,
            },
            {
                "surface": surface,
                "color": color,
                "closed": closed,
                "points": points,
                "invalid": 1,
            },
        ]

        for kwargs in kwargs_list:
            with self.assertRaises(TypeError):
                bounds_rect = self.draw_lines(**kwargs)

    def test_lines__args_and_kwargs(self):
        """Ensures draw lines accepts a combination of args/kwargs"""
        surface = pygame.Surface((3, 2))
        color = (255, 255, 0, 0)
        closed = 0
        points = ((1, 2), (2, 1))
        width = 1
        kwargs = {
            "surface": surface,
            "color": color,
            "closed": closed,
            "points": points,
            "width": width,
        }

        for name in ("surface", "color", "closed", "points", "width"):
            kwargs.pop(name)

            if "surface" == name:
                bounds_rect = self.draw_lines(surface, **kwargs)
            elif "color" == name:
                bounds_rect = self.draw_lines(surface, color, **kwargs)
            elif "closed" == name:
                bounds_rect = self.draw_lines(surface, color, closed, **kwargs)
            elif "points" == name:
                bounds_rect = self.draw_lines(surface, color, closed, points, **kwargs)
            else:
                bounds_rect = self.draw_lines(
                    surface, color, closed, points, width, **kwargs
                )

            self.assertIsInstance(bounds_rect, pygame.Rect)

    def test_lines__valid_width_values(self):
        """Ensures draw lines accepts different width values."""
        line_color = pygame.Color("yellow")
        surface_color = pygame.Color("white")
        surface = pygame.Surface((3, 4))
        pos = (1, 1)
        kwargs = {
            "surface": surface,
            "color": line_color,
            "closed": False,
            "points": (pos, (2, 1)),
            "width": None,
        }

        for width in (-100, -10, -1, 0, 1, 10, 100):
            surface.fill(surface_color)  # Clear for each test.
            kwargs["width"] = width
            expected_color = line_color if width > 0 else surface_color

            bounds_rect = self.draw_lines(**kwargs)

            self.assertEqual(surface.get_at(pos), expected_color)
            self.assertIsInstance(bounds_rect, pygame.Rect)

    def test_lines__valid_points_format(self):
        """Ensures draw lines accepts different points formats."""
        expected_color = (10, 20, 30, 255)
        surface_color = pygame.Color("white")
        surface = pygame.Surface((3, 4))
        kwargs = {
            "surface": surface,
            "color": expected_color,
            "closed": False,
            "points": None,
            "width": 1,
        }

        # The point type can be a tuple/list/Vector2.
        point_types = (
            (tuple, tuple, tuple, tuple),  # all tuples
            (list, list, list, list),  # all lists
            (Vector2, Vector2, Vector2, Vector2),  # all Vector2s
            (list, Vector2, tuple, Vector2),
        )  # mix

        # The point values can be ints or floats.
        point_values = (
            ((1, 1), (2, 1), (2, 2), (1, 2)),
            ((1, 1), (2.2, 1), (2.1, 2.2), (1, 2.1)),
        )

        # Each sequence of points can be a tuple or a list.
        seq_types = (tuple, list)

        for point_type in point_types:
            for values in point_values:
                check_pos = values[0]
                points = [point_type[i](pt) for i, pt in enumerate(values)]

                for seq_type in seq_types:
                    surface.fill(surface_color)  # Clear for each test.
                    kwargs["points"] = seq_type(points)

                    bounds_rect = self.draw_lines(**kwargs)

                    self.assertEqual(surface.get_at(check_pos), expected_color)
                    self.assertIsInstance(bounds_rect, pygame.Rect)

    def test_lines__invalid_points_formats(self):
        """Ensures draw lines handles invalid points formats correctly."""
        kwargs = {
            "surface": pygame.Surface((4, 4)),
            "color": pygame.Color("red"),
            "closed": False,
            "points": None,
            "width": 1,
        }

        points_fmts = (
            ((1, 1), (2,)),  # Too few coords.
            ((1, 1), (2, 2, 2)),  # Too many coords.
            ((1, 1), (2, "2")),  # Wrong type.
            ((1, 1), {2, 3}),  # Wrong type.
            ((1, 1), dict(((2, 2), (3, 3)))),  # Wrong type.
            {(1, 1), (1, 2)},  # Wrong type.
            dict(((1, 1), (4, 4))),
        )  # Wrong type.

        for points in points_fmts:
            kwargs["points"] = points

            with self.assertRaises(TypeError):
                bounds_rect = self.draw_lines(**kwargs)

    def test_lines__invalid_points_values(self):
        """Ensures draw lines handles invalid points values correctly."""
        kwargs = {
            "surface": pygame.Surface((4, 4)),
            "color": pygame.Color("red"),
            "closed": False,
            "points": None,
            "width": 1,
        }

        for points in ([], ((1, 1),)):  # Too few points.
            for seq_type in (tuple, list):  # Test as tuples and lists.
                kwargs["points"] = seq_type(points)

                with self.assertRaises(ValueError):
                    bounds_rect = self.draw_lines(**kwargs)

    def test_lines__valid_closed_values(self):
        """Ensures draw lines accepts different closed values."""
        line_color = pygame.Color("blue")
        surface_color = pygame.Color("white")
        surface = pygame.Surface((3, 4))
        pos = (1, 2)
        kwargs = {
            "surface": surface,
            "color": line_color,
            "closed": None,
            "points": ((1, 1), (3, 1), (3, 3), (1, 3)),
            "width": 1,
        }

        true_values = (-7, 1, 10, "2", 3.1, (4,), [5], True)
        false_values = (None, "", 0, (), [], False)

        for closed in true_values + false_values:
            surface.fill(surface_color)  # Clear for each test.
            kwargs["closed"] = closed
            expected_color = line_color if closed else surface_color

            bounds_rect = self.draw_lines(**kwargs)

            self.assertEqual(surface.get_at(pos), expected_color)
            self.assertIsInstance(bounds_rect, pygame.Rect)

    def test_lines__valid_color_formats(self):
        """Ensures draw lines accepts different color formats."""
        green_color = pygame.Color("green")
        surface_color = pygame.Color("black")
        surface = pygame.Surface((3, 4))
        pos = (1, 1)
        kwargs = {
            "surface": surface,
            "color": None,
            "closed": False,
            "points": (pos, (2, 1)),
            "width": 3,
        }
        greens = (
            (0, 255, 0),
            (0, 255, 0, 255),
            surface.map_rgb(green_color),
            green_color,
        )

        for color in greens:
            surface.fill(surface_color)  # Clear for each test.
            kwargs["color"] = color

            if isinstance(color, int):
                expected_color = surface.unmap_rgb(color)
            else:
                expected_color = green_color

            bounds_rect = self.draw_lines(**kwargs)

            self.assertEqual(surface.get_at(pos), expected_color)
            self.assertIsInstance(bounds_rect, pygame.Rect)

    def test_lines__invalid_color_formats(self):
        """Ensures draw lines handles invalid color formats correctly."""
        kwargs = {
            "surface": pygame.Surface((4, 3)),
            "color": None,
            "closed": False,
            "points": ((1, 1), (1, 2)),
            "width": 1,
        }

        for expected_color in (2.3, self):
            kwargs["color"] = expected_color

            with self.assertRaises(TypeError):
                bounds_rect = self.draw_lines(**kwargs)

    def test_lines__color(self):
        """Tests if the lines drawn are the correct color.

        Draws lines around the border of the given surface and checks if all
        borders of the surface only contain the given color.
        """
        for surface in self._create_surfaces():
            for expected_color in self.COLORS:
                self.draw_lines(surface, expected_color, True, corners(surface))

                for pos, color in border_pos_and_color(surface):
                    self.assertEqual(color, expected_color, f"pos={pos}")

    def test_lines__color_with_thickness(self):
        """Ensures thick lines are drawn using the correct color."""
        x_left = y_top = 5
        for surface in self._create_surfaces():
            x_right = surface.get_width() - 5
            y_bottom = surface.get_height() - 5
            endpoints = (
                (x_left, y_top),
                (x_right, y_top),
                (x_right, y_bottom),
                (x_left, y_bottom),
            )
            for expected_color in self.COLORS:
                self.draw_lines(surface, expected_color, True, endpoints, 3)

                for t in (-1, 0, 1):
                    for x in range(x_left, x_right + 1):
                        for y in (y_top, y_bottom):
                            pos = (x, y + t)
                            self.assertEqual(
                                surface.get_at(pos),
                                expected_color,
                                f"pos={pos}",
                            )
                    for y in range(y_top, y_bottom + 1):
                        for x in (x_left, x_right):
                            pos = (x + t, y)
                            self.assertEqual(
                                surface.get_at(pos),
                                expected_color,
                                f"pos={pos}",
                            )

    def test_lines__gaps(self):
        """Tests if the lines drawn contain any gaps.

        Draws lines around the border of the given surface and checks if
        all borders of the surface contain any gaps.
        """
        expected_color = (255, 255, 255)
        for surface in self._create_surfaces():
            self.draw_lines(surface, expected_color, True, corners(surface))

            for pos, color in border_pos_and_color(surface):
                self.assertEqual(color, expected_color, f"pos={pos}")

    def test_lines__gaps_with_thickness(self):
        """Ensures thick lines are drawn without any gaps."""
        expected_color = (255, 255, 255)
        x_left = y_top = 5
        for surface in self._create_surfaces():
            h = (surface.get_width() - 11) // 5
            w = h * 5
            x_right = x_left + w
            y_bottom = y_top + h
            endpoints = ((x_left, y_top), (x_right, y_top), (x_right, y_bottom))
            self.draw_lines(surface, expected_color, True, endpoints, 3)

            for x in range(x_left, x_right + 1):
                for t in (-1, 0, 1):
                    pos = (x, y_top + t)
                    self.assertEqual(surface.get_at(pos), expected_color, f"pos={pos}")
                    pos = (x, y_top + t + ((x - 3) // 5))
                    self.assertEqual(surface.get_at(pos), expected_color, f"pos={pos}")
            for y in range(y_top, y_bottom + 1):
                for t in (-1, 0, 1):
                    pos = (x_right + t, y)
                    self.assertEqual(surface.get_at(pos), expected_color, f"pos={pos}")

    def test_lines__bounding_rect(self):
        """Ensures draw lines returns the correct bounding rect.

        Tests lines with endpoints on and off the surface and a range of
        width/thickness values.
        """
        line_color = pygame.Color("red")
        surf_color = pygame.Color("black")
        width = height = 30
        # Using a rect to help manage where the lines are drawn.
        pos_rect = pygame.Rect((0, 0), (width, height))

        # Testing surfaces of different sizes. One larger than the pos_rect
        # and one smaller (to test lines that span the surface).
        for size in ((width + 5, height + 5), (width - 5, height - 5)):
            surface = pygame.Surface(size, 0, 32)
            surf_rect = surface.get_rect()

            # Move pos_rect to different positions to test line endpoints on
            # and off the surface.
            for pos in rect_corners_mids_and_center(surf_rect):
                pos_rect.center = pos
                # Shape: Triangle (if closed), ^ caret (if not closed).
                pts = (pos_rect.midleft, pos_rect.midtop, pos_rect.midright)
                pos = pts[0]  # Rect position if nothing drawn.

                # Draw using different thickness and closed values.
                for thickness in range(-1, 5):
                    for closed in (True, False):
                        surface.fill(surf_color)  # Clear for each test.

                        bounding_rect = self.draw_lines(
                            surface, line_color, closed, pts, thickness
                        )

                        if 0 < thickness:
                            # Calculating the expected_rect after the lines are
                            # drawn (it uses what is actually drawn).
                            expected_rect = create_bounding_rect(
                                surface, surf_color, pos
                            )
                        else:
                            # Nothing drawn.
                            expected_rect = pygame.Rect(pos, (0, 0))

                        self.assertEqual(bounding_rect, expected_rect)

    def test_lines__surface_clip(self):
        """Ensures draw lines respects a surface's clip area."""
        surfw = surfh = 30
        line_color = pygame.Color("red")
        surface_color = pygame.Color("green")
        surface = pygame.Surface((surfw, surfh))
        surface.fill(surface_color)

        clip_rect = pygame.Rect((0, 0), (11, 11))
        clip_rect.center = surface.get_rect().center
        pos_rect = clip_rect.copy()  # Manages the lines's pos.

        # Test centering the pos_rect along the clip rect's edge to allow for
        # drawing the lines over the clip_rect's bounds.
        for center in rect_corners_mids_and_center(clip_rect):
            pos_rect.center = center
            pts = (pos_rect.midtop, pos_rect.center, pos_rect.midbottom)

            for closed in (True, False):  # Test closed and not closed.
                for thickness in (1, 3):  # Test different line widths.
                    # Get the expected points by drawing the lines without the
                    # clip area set.
                    surface.set_clip(None)
                    surface.fill(surface_color)
                    self.draw_lines(surface, line_color, closed, pts, thickness)
                    expected_pts = get_color_points(surface, line_color, clip_rect)

                    # Clear the surface and set the clip area. Redraw the lines
                    # and check that only the clip area is modified.
                    surface.fill(surface_color)
                    surface.set_clip(clip_rect)

                    self.draw_lines(surface, line_color, closed, pts, thickness)

                    surface.lock()  # For possible speed up.

                    # Check all the surface points to ensure only the
                    # expected_pts are the line_color.
                    for pt in ((x, y) for x in range(surfw) for y in range(surfh)):
                        if pt in expected_pts:
                            expected_color = line_color
                        else:
                            expected_color = surface_color

                        self.assertEqual(surface.get_at(pt), expected_color, pt)

                    surface.unlock()


# Commented out to avoid cluttering the test output. Add back in if draw_py
# ever fully supports drawing lines.
# class PythonDrawLinesTest(LinesMixin, PythonDrawTestCase):
#    """Test draw_py module function lines.
#
#    This class inherits the general tests from LinesMixin. It is also the
#    class to add any draw_py.draw_lines specific tests to.
#    """


class DrawLinesTest(LinesMixin, DrawTestCase):
    """Test draw module function lines.

    This class inherits the general tests from LinesMixin. It is also the class
    to add any draw.lines specific tests to.
    """


### AALine Testing ############################################################


class AALineMixin(BaseLineMixin):
    """Mixin test for drawing a single aaline.

    This class contains all the general single aaline drawing tests.
    """

    def test_aaline__args(self):
        """Ensures draw aaline accepts the correct args."""
        bounds_rect = self.draw_aaline(
            pygame.Surface((3, 3)), (0, 10, 0, 50), (0, 0), (1, 1), 1
        )

        self.assertIsInstance(bounds_rect, pygame.Rect)

    def test_aaline__args_without_blend(self):
        """Ensures draw aaline accepts the args without a blend."""
        bounds_rect = self.draw_aaline(
            pygame.Surface((2, 2)), (0, 0, 0, 50), (0, 0), (2, 2)
        )

        self.assertIsInstance(bounds_rect, pygame.Rect)

    def test_aaline__blend_warning(self):
        """From pygame 2, blend=False should raise DeprecationWarning."""
        with warnings.catch_warnings(record=True) as w:
            # Cause all warnings to always be triggered.
            warnings.simplefilter("always")
            # Trigger DeprecationWarning.
            self.draw_aaline(
                pygame.Surface((2, 2)), (0, 0, 0, 50), (0, 0), (2, 2), False
            )
            # Check if there is only one warning and is a DeprecationWarning.
            self.assertEqual(len(w), 1)
            self.assertTrue(issubclass(w[-1].category, DeprecationWarning))

    def test_aaline__kwargs(self):
        """Ensures draw aaline accepts the correct kwargs"""
        surface = pygame.Surface((4, 4))
        color = pygame.Color("yellow")
        start_pos = (1, 1)
        end_pos = (2, 2)
        kwargs_list = [
            {
                "surface": surface,
                "color": color,
                "start_pos": start_pos,
                "end_pos": end_pos,
            },
        ]

        for kwargs in kwargs_list:
            bounds_rect = self.draw_aaline(**kwargs)

            self.assertIsInstance(bounds_rect, pygame.Rect)

    def test_aaline__kwargs_order_independent(self):
        """Ensures draw aaline's kwargs are not order dependent."""
        bounds_rect = self.draw_aaline(
            start_pos=(1, 2),
            end_pos=(2, 1),
            color=(10, 20, 30),
            surface=pygame.Surface((3, 2)),
        )

        self.assertIsInstance(bounds_rect, pygame.Rect)

    def test_aaline__args_missing(self):
        """Ensures draw aaline detects any missing required args."""
        surface = pygame.Surface((1, 1))
        color = pygame.Color("blue")

        with self.assertRaises(TypeError):
            bounds_rect = self.draw_aaline(surface, color, (0, 0))

        with self.assertRaises(TypeError):
            bounds_rect = self.draw_aaline(surface, color)

        with self.assertRaises(TypeError):
            bounds_rect = self.draw_aaline(surface)

        with self.assertRaises(TypeError):
            bounds_rect = self.draw_aaline()

    def test_aaline__kwargs_missing(self):
        """Ensures draw aaline detects any missing required kwargs."""
        kwargs = {
            "surface": pygame.Surface((3, 2)),
            "color": pygame.Color("red"),
            "start_pos": (2, 1),
            "end_pos": (2, 2),
        }

        for name in ("end_pos", "start_pos", "color", "surface"):
            invalid_kwargs = dict(kwargs)
            invalid_kwargs.pop(name)  # Pop from a copy.

            with self.assertRaises(TypeError):
                bounds_rect = self.draw_aaline(**invalid_kwargs)

    def test_aaline__arg_invalid_types(self):
        """Ensures draw aaline detects invalid arg types."""
        surface = pygame.Surface((2, 2))
        color = pygame.Color("blue")
        start_pos = (0, 1)
        end_pos = (1, 2)

        with self.assertRaises(TypeError):
            # Invalid end_pos.
            bounds_rect = self.draw_aaline(surface, color, start_pos, (1, 2, 3))

        with self.assertRaises(TypeError):
            # Invalid start_pos.
            bounds_rect = self.draw_aaline(surface, color, (1,), end_pos)

        with self.assertRaises(ValueError):
            # Invalid color.
            bounds_rect = self.draw_aaline(surface, "invalid-color", start_pos, end_pos)

        with self.assertRaises(TypeError):
            # Invalid surface.
            bounds_rect = self.draw_aaline((1, 2, 3, 4), color, start_pos, end_pos)

    def test_aaline__kwarg_invalid_types(self):
        """Ensures draw aaline detects invalid kwarg types."""
        surface = pygame.Surface((3, 3))
        color = pygame.Color("green")
        start_pos = (1, 0)
        end_pos = (2, 0)
        kwargs_list = [
            {
                "surface": pygame.Surface,  # Invalid surface.
                "color": color,
                "start_pos": start_pos,
                "end_pos": end_pos,
            },
            {
                "surface": surface,
                "color": 2.3,  # Invalid color.
                "start_pos": start_pos,
                "end_pos": end_pos,
            },
            {
                "surface": surface,
                "color": color,
                "start_pos": (0, 0, 0),  # Invalid start_pos.
                "end_pos": end_pos,
            },
            {
                "surface": surface,
                "color": color,
                "start_pos": start_pos,
                "end_pos": (0,),  # Invalid end_pos.
            },
        ]

        for kwargs in kwargs_list:
            with self.assertRaises(TypeError):
                bounds_rect = self.draw_aaline(**kwargs)

    def test_aaline__kwarg_invalid_name(self):
        """Ensures draw aaline detects invalid kwarg names."""
        surface = pygame.Surface((2, 3))
        color = pygame.Color("cyan")
        start_pos = (1, 1)
        end_pos = (2, 0)
        kwargs_list = [
            {
                "surface": surface,
                "color": color,
                "start_pos": start_pos,
                "end_pos": end_pos,
                "invalid": 1,
            },
            {
                "surface": surface,
                "color": color,
                "start_pos": start_pos,
                "end_pos": end_pos,
                "invalid": 1,
            },
        ]

        for kwargs in kwargs_list:
            with self.assertRaises(TypeError):
                bounds_rect = self.draw_aaline(**kwargs)

    def test_aaline__args_and_kwargs(self):
        """Ensures draw aaline accepts a combination of args/kwargs"""
        surface = pygame.Surface((3, 2))
        color = (255, 255, 0, 0)
        start_pos = (0, 1)
        end_pos = (1, 2)
        kwargs = {
            "surface": surface,
            "color": color,
            "start_pos": start_pos,
            "end_pos": end_pos,
        }

        for name in ("surface", "color", "start_pos", "end_pos"):
            kwargs.pop(name)

            if "surface" == name:
                bounds_rect = self.draw_aaline(surface, **kwargs)
            elif "color" == name:
                bounds_rect = self.draw_aaline(surface, color, **kwargs)
            elif "start_pos" == name:
                bounds_rect = self.draw_aaline(surface, color, start_pos, **kwargs)
            elif "end_pos" == name:
                bounds_rect = self.draw_aaline(
                    surface, color, start_pos, end_pos, **kwargs
                )
            else:
                bounds_rect = self.draw_aaline(
                    surface, color, start_pos, end_pos, **kwargs
                )

            self.assertIsInstance(bounds_rect, pygame.Rect)

    def test_aaline__valid_start_pos_formats(self):
        """Ensures draw aaline accepts different start_pos formats."""
        expected_color = pygame.Color("red")
        surface_color = pygame.Color("black")
        surface = pygame.Surface((4, 4))
        kwargs = {
            "surface": surface,
            "color": expected_color,
            "start_pos": None,
            "end_pos": (2, 2),
        }
        x, y = 2, 1  # start position
        positions = ((x, y), (x + 0.01, y), (x, y + 0.01), (x + 0.01, y + 0.01))

        for start_pos in positions:
            for seq_type in (tuple, list, Vector2):
                surface.fill(surface_color)  # Clear for each test.
                kwargs["start_pos"] = seq_type(start_pos)

                bounds_rect = self.draw_aaline(**kwargs)

                color = surface.get_at((x, y))
                for i, sub_color in enumerate(expected_color):
                    # The color could be slightly off the expected color due to
                    # any fractional position arguments.
                    self.assertGreaterEqual(color[i] + 6, sub_color, start_pos)
                self.assertIsInstance(bounds_rect, pygame.Rect, start_pos)

    def test_aaline__valid_end_pos_formats(self):
        """Ensures draw aaline accepts different end_pos formats."""
        expected_color = pygame.Color("red")
        surface_color = pygame.Color("black")
        surface = pygame.Surface((4, 4))
        kwargs = {
            "surface": surface,
            "color": expected_color,
            "start_pos": (2, 1),
            "end_pos": None,
        }
        x, y = 2, 2  # end position
        positions = ((x, y), (x + 0.02, y), (x, y + 0.02), (x + 0.02, y + 0.02))

        for end_pos in positions:
            for seq_type in (tuple, list, Vector2):
                surface.fill(surface_color)  # Clear for each test.
                kwargs["end_pos"] = seq_type(end_pos)

                bounds_rect = self.draw_aaline(**kwargs)

                color = surface.get_at((x, y))
                for i, sub_color in enumerate(expected_color):
                    # The color could be slightly off the expected color due to
                    # any fractional position arguments.
                    self.assertGreaterEqual(color[i] + 15, sub_color, end_pos)
                self.assertIsInstance(bounds_rect, pygame.Rect, end_pos)

    def test_aaline__invalid_start_pos_formats(self):
        """Ensures draw aaline handles invalid start_pos formats correctly."""
        kwargs = {
            "surface": pygame.Surface((4, 4)),
            "color": pygame.Color("red"),
            "start_pos": None,
            "end_pos": (2, 2),
        }

        start_pos_fmts = (
            (2,),  # Too few coords.
            (2, 1, 0),  # Too many coords.
            (2, "1"),  # Wrong type.
            {2, 1},  # Wrong type.
            dict(((2, 1),)),
        )  # Wrong type.

        for start_pos in start_pos_fmts:
            kwargs["start_pos"] = start_pos

            with self.assertRaises(TypeError):
                bounds_rect = self.draw_aaline(**kwargs)

    def test_aaline__invalid_end_pos_formats(self):
        """Ensures draw aaline handles invalid end_pos formats correctly."""
        kwargs = {
            "surface": pygame.Surface((4, 4)),
            "color": pygame.Color("red"),
            "start_pos": (2, 2),
            "end_pos": None,
        }

        end_pos_fmts = (
            (2,),  # Too few coords.
            (2, 1, 0),  # Too many coords.
            (2, "1"),  # Wrong type.
            {2, 1},  # Wrong type.
            dict(((2, 1),)),
        )  # Wrong type.

        for end_pos in end_pos_fmts:
            kwargs["end_pos"] = end_pos

            with self.assertRaises(TypeError):
                bounds_rect = self.draw_aaline(**kwargs)

    def test_aaline__valid_color_formats(self):
        """Ensures draw aaline accepts different color formats."""
        green_color = pygame.Color("green")
        surface_color = pygame.Color("black")
        surface = pygame.Surface((3, 4))
        pos = (1, 1)
        kwargs = {
            "surface": surface,
            "color": None,
            "start_pos": pos,
            "end_pos": (2, 1),
        }
        greens = (
            (0, 255, 0),
            (0, 255, 0, 255),
            surface.map_rgb(green_color),
            green_color,
        )

        for color in greens:
            surface.fill(surface_color)  # Clear for each test.
            kwargs["color"] = color

            if isinstance(color, int):
                expected_color = surface.unmap_rgb(color)
            else:
                expected_color = green_color

            bounds_rect = self.draw_aaline(**kwargs)

            self.assertEqual(surface.get_at(pos), expected_color)
            self.assertIsInstance(bounds_rect, pygame.Rect)

    def test_aaline__invalid_color_formats(self):
        """Ensures draw aaline handles invalid color formats correctly."""
        kwargs = {
            "surface": pygame.Surface((4, 3)),
            "color": None,
            "start_pos": (1, 1),
            "end_pos": (2, 1),
        }

        for expected_color in (2.3, self):
            kwargs["color"] = expected_color

            with self.assertRaises(TypeError):
                bounds_rect = self.draw_aaline(**kwargs)

    def test_aaline__color(self):
        """Tests if the aaline drawn is the correct color."""
        pos = (0, 0)
        for surface in self._create_surfaces():
            for expected_color in self.COLORS:
                self.draw_aaline(surface, expected_color, pos, (1, 0))

                self.assertEqual(surface.get_at(pos), expected_color, f"pos={pos}")

    def test_aaline__gaps(self):
        """Tests if the aaline drawn contains any gaps.

        See: #512
        """
        expected_color = (255, 255, 255)
        for surface in self._create_surfaces():
            width = surface.get_width()
            self.draw_aaline(surface, expected_color, (0, 0), (width - 1, 0))

            for x in range(width):
                pos = (x, 0)
                self.assertEqual(surface.get_at(pos), expected_color, f"pos={pos}")

    def test_aaline__bounding_rect(self):
        """Ensures draw aaline returns the correct bounding rect.

        Tests lines with endpoints on and off the surface.
        """
        line_color = pygame.Color("red")
        surf_color = pygame.Color("blue")
        width = height = 30
        # Using a rect to help manage where the lines are drawn.
        helper_rect = pygame.Rect((0, 0), (width, height))

        # Testing surfaces of different sizes. One larger than the helper_rect
        # and one smaller (to test lines that span the surface).
        for size in ((width + 5, height + 5), (width - 5, height - 5)):
            surface = pygame.Surface(size, 0, 32)
            surf_rect = surface.get_rect()

            # Move the helper rect to different positions to test line
            # endpoints on and off the surface.
            for pos in rect_corners_mids_and_center(surf_rect):
                helper_rect.center = pos

                for start, end in self._rect_lines(helper_rect):
                    surface.fill(surf_color)  # Clear for each test.

                    bounding_rect = self.draw_aaline(surface, line_color, start, end)

                    # Calculating the expected_rect after the line is
                    # drawn (it uses what is actually drawn).
                    expected_rect = create_bounding_rect(surface, surf_color, start)

                    self.assertEqual(bounding_rect, expected_rect)

    def test_aaline__surface_clip(self):
        """Ensures draw aaline respects a surface's clip area."""
        surfw = surfh = 30
        aaline_color = pygame.Color("red")
        surface_color = pygame.Color("green")
        surface = pygame.Surface((surfw, surfh))
        surface.fill(surface_color)

        clip_rect = pygame.Rect((0, 0), (11, 11))
        clip_rect.center = surface.get_rect().center
        pos_rect = clip_rect.copy()  # Manages the aaline's pos.

        # Test centering the pos_rect along the clip rect's edge to allow for
        # drawing the aaline over the clip_rect's bounds.
        for center in rect_corners_mids_and_center(clip_rect):
            pos_rect.center = center

            # Get the expected points by drawing the aaline without the
            # clip area set.
            surface.set_clip(None)
            surface.fill(surface_color)
            self.draw_aaline(surface, aaline_color, pos_rect.midtop, pos_rect.midbottom)

            expected_pts = get_color_points(surface, surface_color, clip_rect, False)

            # Clear the surface and set the clip area. Redraw the aaline
            # and check that only the clip area is modified.
            surface.fill(surface_color)
            surface.set_clip(clip_rect)

            self.draw_aaline(surface, aaline_color, pos_rect.midtop, pos_rect.midbottom)

            surface.lock()  # For possible speed up.

            # Check all the surface points to ensure the expected_pts
            # are not surface_color.
            for pt in ((x, y) for x in range(surfw) for y in range(surfh)):
                if pt in expected_pts:
                    self.assertNotEqual(surface.get_at(pt), surface_color, pt)
                else:
                    self.assertEqual(surface.get_at(pt), surface_color, pt)

            surface.unlock()


# Commented out to avoid cluttering the test output. Add back in if draw_py
# ever fully supports drawing single aalines.
# class PythonDrawAALineTest(AALineMixin, PythonDrawTestCase):
#    """Test draw_py module function aaline.
#
#    This class inherits the general tests from AALineMixin. It is also the
#    class to add any draw_py.draw_aaline specific tests to.
#    """


class DrawAALineTest(AALineMixin, DrawTestCase):
    """Test draw module function aaline.

    This class inherits the general tests from AALineMixin. It is also the
    class to add any draw.aaline specific tests to.
    """

    def test_aaline_endianness(self):
        """test color component order"""
        for depth in (24, 32):
            surface = pygame.Surface((5, 3), 0, depth)
            surface.fill(pygame.Color(0, 0, 0))
            self.draw_aaline(surface, pygame.Color(255, 0, 0), (0, 1), (2, 1), 1)

            self.assertGreater(surface.get_at((1, 1)).r, 0, "there should be red here")

            surface.fill(pygame.Color(0, 0, 0))
            self.draw_aaline(surface, pygame.Color(0, 0, 255), (0, 1), (2, 1), 1)

            self.assertGreater(surface.get_at((1, 1)).b, 0, "there should be blue here")

    def _check_antialiasing(
        self, from_point, to_point, should, check_points, set_endpoints=True
    ):
        """Draw a line between two points and check colors of check_points."""
        if set_endpoints:
            should[from_point] = should[to_point] = FG_GREEN

        def check_one_direction(from_point, to_point, should):
            self.draw_aaline(self.surface, FG_GREEN, from_point, to_point, True)

            for pt in check_points:
                color = should.get(pt, BG_RED)
                with self.subTest(from_pt=from_point, pt=pt, to=to_point):
                    self.assertEqual(self.surface.get_at(pt), color)

            # reset
            draw.rect(self.surface, BG_RED, (0, 0, 10, 10), 0)

        # it is important to test also opposite direction, the algorithm
        # is (#512) or was not symmetric
        check_one_direction(from_point, to_point, should)
        if from_point != to_point:
            check_one_direction(to_point, from_point, should)

    def test_short_non_antialiased_lines(self):
        """test very short not anti aliased lines in all directions."""

        # Horizontal, vertical and diagonal lines should not be anti-aliased,
        # even with draw.aaline ...
        self.surface = pygame.Surface((10, 10))
        draw.rect(self.surface, BG_RED, (0, 0, 10, 10), 0)

        check_points = [(i, j) for i in range(3, 8) for j in range(3, 8)]

        def check_both_directions(from_pt, to_pt, other_points):
            should = {pt: FG_GREEN for pt in other_points}
            self._check_antialiasing(from_pt, to_pt, should, check_points)

        # 0. one point
        check_both_directions((5, 5), (5, 5), [])
        # 1. horizontal
        check_both_directions((4, 7), (5, 7), [])
        check_both_directions((5, 4), (7, 4), [(6, 4)])

        # 2. vertical
        check_both_directions((5, 5), (5, 6), [])
        check_both_directions((6, 4), (6, 6), [(6, 5)])
        # 3. diagonals
        check_both_directions((5, 5), (6, 6), [])
        check_both_directions((5, 5), (7, 7), [(6, 6)])
        check_both_directions((5, 6), (6, 5), [])
        check_both_directions((6, 4), (4, 6), [(5, 5)])

    def test_short_line_anti_aliasing(self):
        self.surface = pygame.Surface((10, 10))
        draw.rect(self.surface, BG_RED, (0, 0, 10, 10), 0)

        check_points = [(i, j) for i in range(3, 8) for j in range(3, 8)]

        def check_both_directions(from_pt, to_pt, should):
            self._check_antialiasing(from_pt, to_pt, should, check_points)

        brown = (127, 127, 0)
        reddish = (191, 63, 0)
        greenish = (63, 191, 0)

        # lets say dx = abs(x0 - x1) ; dy = abs(y0 - y1)

        # dy / dx = 0.5
        check_both_directions((4, 4), (6, 5), {(5, 4): brown, (5, 5): brown})
        check_both_directions((4, 5), (6, 4), {(5, 4): brown, (5, 5): brown})

        # dy / dx = 2
        check_both_directions((4, 4), (5, 6), {(4, 5): brown, (5, 5): brown})
        check_both_directions((5, 4), (4, 6), {(4, 5): brown, (5, 5): brown})

        # some little longer lines; so we need to check more points:
        check_points = [(i, j) for i in range(2, 9) for j in range(2, 9)]
        # dy / dx = 0.25
        should = {
            (4, 3): greenish,
            (5, 3): brown,
            (6, 3): reddish,
            (4, 4): reddish,
            (5, 4): brown,
            (6, 4): greenish,
        }
        check_both_directions((3, 3), (7, 4), should)

        should = {
            (4, 3): reddish,
            (5, 3): brown,
            (6, 3): greenish,
            (4, 4): greenish,
            (5, 4): brown,
            (6, 4): reddish,
        }
        check_both_directions((3, 4), (7, 3), should)

        # dy / dx = 4
        should = {
            (4, 4): greenish,
            (4, 5): brown,
            (4, 6): reddish,
            (5, 4): reddish,
            (5, 5): brown,
            (5, 6): greenish,
        }
        check_both_directions((4, 3), (5, 7), should)

        should = {
            (4, 4): reddish,
            (4, 5): brown,
            (4, 6): greenish,
            (5, 4): greenish,
            (5, 5): brown,
            (5, 6): reddish,
        }
        check_both_directions((5, 3), (4, 7), should)

    def test_anti_aliasing_float_coordinates(self):
        """Float coordinates should be blended smoothly."""

        self.surface = pygame.Surface((10, 10))
        draw.rect(self.surface, BG_RED, (0, 0, 10, 10), 0)

        check_points = [(i, j) for i in range(5) for j in range(5)]
        brown = (127, 127, 0)
        reddish = (191, 63, 0)
        greenish = (63, 191, 0)

        # 0. identical point : current implementation does no smoothing...
        expected = {(2, 2): FG_GREEN}
        self._check_antialiasing(
            (1.5, 2), (1.5, 2), expected, check_points, set_endpoints=False
        )
        expected = {(2, 3): FG_GREEN}
        self._check_antialiasing(
            (2.49, 2.7), (2.49, 2.7), expected, check_points, set_endpoints=False
        )

        # 1. horizontal lines
        #  a) blend endpoints
        expected = {(1, 2): brown, (2, 2): FG_GREEN}
        self._check_antialiasing(
            (1.5, 2), (2, 2), expected, check_points, set_endpoints=False
        )
        expected = {(1, 2): brown, (2, 2): FG_GREEN, (3, 2): brown}
        self._check_antialiasing(
            (1.5, 2), (2.5, 2), expected, check_points, set_endpoints=False
        )
        expected = {(2, 2): brown, (1, 2): FG_GREEN}
        self._check_antialiasing(
            (1, 2), (1.5, 2), expected, check_points, set_endpoints=False
        )
        expected = {(1, 2): brown, (2, 2): greenish}
        self._check_antialiasing(
            (1.5, 2), (1.75, 2), expected, check_points, set_endpoints=False
        )

        #  b) blend y-coordinate
        expected = {(x, y): brown for x in range(2, 5) for y in (1, 2)}
        self._check_antialiasing(
            (2, 1.5), (4, 1.5), expected, check_points, set_endpoints=False
        )

        # 2. vertical lines
        #  a) blend endpoints
        expected = {(2, 1): brown, (2, 2): FG_GREEN, (2, 3): brown}
        self._check_antialiasing(
            (2, 1.5), (2, 2.5), expected, check_points, set_endpoints=False
        )
        expected = {(2, 1): brown, (2, 2): greenish}
        self._check_antialiasing(
            (2, 1.5), (2, 1.75), expected, check_points, set_endpoints=False
        )
        #  b) blend x-coordinate
        expected = {(x, y): brown for x in (1, 2) for y in range(2, 5)}
        self._check_antialiasing(
            (1.5, 2), (1.5, 4), expected, check_points, set_endpoints=False
        )
        # 3. diagonal lines
        #  a) blend endpoints
        expected = {(1, 1): brown, (2, 2): FG_GREEN, (3, 3): brown}
        self._check_antialiasing(
            (1.5, 1.5), (2.5, 2.5), expected, check_points, set_endpoints=False
        )
        expected = {(3, 1): brown, (2, 2): FG_GREEN, (1, 3): brown}
        self._check_antialiasing(
            (2.5, 1.5), (1.5, 2.5), expected, check_points, set_endpoints=False
        )
        #  b) blend sidewards
        expected = {(2, 1): brown, (2, 2): brown, (3, 2): brown, (3, 3): brown}
        self._check_antialiasing(
            (2, 1.5), (3, 2.5), expected, check_points, set_endpoints=False
        )

        expected = {
            (2, 1): greenish,
            (2, 2): reddish,
            (3, 2): greenish,
            (3, 3): reddish,
            (4, 3): greenish,
            (4, 4): reddish,
        }

        self._check_antialiasing(
            (2, 1.25), (4, 3.25), expected, check_points, set_endpoints=False
        )

    def test_anti_aliasing_at_and_outside_the_border(self):
        """Ensures antialiasing works correct at a surface's borders."""

        self.surface = pygame.Surface((10, 10))
        draw.rect(self.surface, BG_RED, (0, 0, 10, 10), 0)

        check_points = [(i, j) for i in range(10) for j in range(10)]

        reddish = (191, 63, 0)
        brown = (127, 127, 0)
        greenish = (63, 191, 0)
        from_point, to_point = (3, 3), (7, 4)
        should = {
            (4, 3): greenish,
            (5, 3): brown,
            (6, 3): reddish,
            (4, 4): reddish,
            (5, 4): brown,
            (6, 4): greenish,
        }

        for dx, dy in (
            (-4, 0),
            (4, 0),  # moved to left and right borders
            (0, -5),
            (0, -4),
            (0, -3),  # upper border
            (0, 5),
            (0, 6),
            (0, 7),  # lower border
            (-4, -4),
            (-4, -3),
            (-3, -4),
        ):  # upper left corner
            first = from_point[0] + dx, from_point[1] + dy
            second = to_point[0] + dx, to_point[1] + dy
            expected = {(x + dx, y + dy): color for (x, y), color in should.items()}

            self._check_antialiasing(first, second, expected, check_points)


### AALines Testing ###########################################################


class AALinesMixin(BaseLineMixin):
    """Mixin test for drawing aalines.

    This class contains all the general aalines drawing tests.
    """

    def test_aalines__args(self):
        """Ensures draw aalines accepts the correct args."""
        bounds_rect = self.draw_aalines(
            pygame.Surface((3, 3)), (0, 10, 0, 50), False, ((0, 0), (1, 1)), 1
        )

        self.assertIsInstance(bounds_rect, pygame.Rect)

    def test_aalines__args_without_blend(self):
        """Ensures draw aalines accepts the args without a blend."""
        bounds_rect = self.draw_aalines(
            pygame.Surface((2, 2)), (0, 0, 0, 50), False, ((0, 0), (1, 1))
        )

        self.assertIsInstance(bounds_rect, pygame.Rect)

    def test_aalines__blend_warning(self):
        """From pygame 2, blend=False should raise DeprecationWarning."""
        with warnings.catch_warnings(record=True) as w:
            # Cause all warnings to always be triggered.
            warnings.simplefilter("always")
            # Trigger DeprecationWarning.
            self.draw_aalines(
                pygame.Surface((2, 2)), (0, 0, 0, 50), False, ((0, 0), (1, 1)), False
            )
            # Check if there is only one warning and is a DeprecationWarning.
            self.assertEqual(len(w), 1)
            self.assertTrue(issubclass(w[-1].category, DeprecationWarning))

    def test_aalines__kwargs(self):
        """Ensures draw aalines accepts the correct kwargs."""
        surface = pygame.Surface((4, 4))
        color = pygame.Color("yellow")
        points = ((0, 0), (1, 1), (2, 2))
        kwargs_list = [
            {"surface": surface, "color": color, "closed": False, "points": points},
        ]

        for kwargs in kwargs_list:
            bounds_rect = self.draw_aalines(**kwargs)

            self.assertIsInstance(bounds_rect, pygame.Rect)

    def test_aalines__kwargs_order_independent(self):
        """Ensures draw aalines's kwargs are not order dependent."""
        bounds_rect = self.draw_aalines(
            closed=1,
            points=((0, 0), (1, 1), (2, 2)),
            color=(10, 20, 30),
            surface=pygame.Surface((3, 2)),
        )

        self.assertIsInstance(bounds_rect, pygame.Rect)

    def test_aalines__args_missing(self):
        """Ensures draw aalines detects any missing required args."""
        surface = pygame.Surface((1, 1))
        color = pygame.Color("blue")

        with self.assertRaises(TypeError):
            bounds_rect = self.draw_aalines(surface, color, 0)

        with self.assertRaises(TypeError):
            bounds_rect = self.draw_aalines(surface, color)

        with self.assertRaises(TypeError):
            bounds_rect = self.draw_aalines(surface)

        with self.assertRaises(TypeError):
            bounds_rect = self.draw_aalines()

    def test_aalines__kwargs_missing(self):
        """Ensures draw aalines detects any missing required kwargs."""
        kwargs = {
            "surface": pygame.Surface((3, 2)),
            "color": pygame.Color("red"),
            "closed": 1,
            "points": ((2, 2), (1, 1)),
        }

        for name in ("points", "closed", "color", "surface"):
            invalid_kwargs = dict(kwargs)
            invalid_kwargs.pop(name)  # Pop from a copy.

            with self.assertRaises(TypeError):
                bounds_rect = self.draw_aalines(**invalid_kwargs)

    def test_aalines__arg_invalid_types(self):
        """Ensures draw aalines detects invalid arg types."""
        surface = pygame.Surface((2, 2))
        color = pygame.Color("blue")
        closed = 0
        points = ((1, 2), (2, 1))

        with self.assertRaises(TypeError):
            # Invalid blend.
            bounds_rect = self.draw_aalines(surface, color, closed, points, "1")

        with self.assertRaises(TypeError):
            # Invalid points.
            bounds_rect = self.draw_aalines(surface, color, closed, (1, 2, 3))

        with self.assertRaises(TypeError):
            # Invalid closed.
            bounds_rect = self.draw_aalines(surface, color, InvalidBool(), points)

        with self.assertRaises(TypeError):
            # Invalid color.
            bounds_rect = self.draw_aalines(surface, 2.3, closed, points)

        with self.assertRaises(TypeError):
            # Invalid surface.
            bounds_rect = self.draw_aalines((1, 2, 3, 4), color, closed, points)

    def test_aalines__kwarg_invalid_types(self):
        """Ensures draw aalines detects invalid kwarg types."""
        valid_kwargs = {
            "surface": pygame.Surface((3, 3)),
            "color": pygame.Color("green"),
            "closed": False,
            "points": ((1, 2), (2, 1)),
        }

        invalid_kwargs = {
            "surface": pygame.Surface,
            "color": 2.3,
            "closed": InvalidBool(),
            "points": (0, 0, 0),
        }

        for kwarg in ("surface", "color", "closed", "points"):
            kwargs = dict(valid_kwargs)
            kwargs[kwarg] = invalid_kwargs[kwarg]

            with self.assertRaises(TypeError):
                bounds_rect = self.draw_aalines(**kwargs)

    def test_aalines__kwarg_invalid_name(self):
        """Ensures draw aalines detects invalid kwarg names."""
        surface = pygame.Surface((2, 3))
        color = pygame.Color("cyan")
        closed = 1
        points = ((1, 2), (2, 1))
        kwargs_list = [
            {
                "surface": surface,
                "color": color,
                "closed": closed,
                "points": points,
                "invalid": 1,
            },
            {
                "surface": surface,
                "color": color,
                "closed": closed,
                "points": points,
                "invalid": 1,
            },
        ]

        for kwargs in kwargs_list:
            with self.assertRaises(TypeError):
                bounds_rect = self.draw_aalines(**kwargs)

    def test_aalines__args_and_kwargs(self):
        """Ensures draw aalines accepts a combination of args/kwargs"""
        surface = pygame.Surface((3, 2))
        color = (255, 255, 0, 0)
        closed = 0
        points = ((1, 2), (2, 1))
        kwargs = {
            "surface": surface,
            "color": color,
            "closed": closed,
            "points": points,
        }

        for name in ("surface", "color", "closed", "points"):
            kwargs.pop(name)

            if "surface" == name:
                bounds_rect = self.draw_aalines(surface, **kwargs)
            elif "color" == name:
                bounds_rect = self.draw_aalines(surface, color, **kwargs)
            elif "closed" == name:
                bounds_rect = self.draw_aalines(surface, color, closed, **kwargs)
            elif "points" == name:
                bounds_rect = self.draw_aalines(
                    surface, color, closed, points, **kwargs
                )
            else:
                bounds_rect = self.draw_aalines(
                    surface, color, closed, points, **kwargs
                )

            self.assertIsInstance(bounds_rect, pygame.Rect)

    def test_aalines__valid_points_format(self):
        """Ensures draw aalines accepts different points formats."""
        expected_color = (10, 20, 30, 255)
        surface_color = pygame.Color("white")
        surface = pygame.Surface((3, 4))
        kwargs = {
            "surface": surface,
            "color": expected_color,
            "closed": False,
            "points": None,
        }

        # The point type can be a tuple/list/Vector2.
        point_types = (
            (tuple, tuple, tuple, tuple),  # all tuples
            (list, list, list, list),  # all lists
            (Vector2, Vector2, Vector2, Vector2),  # all Vector2s
            (list, Vector2, tuple, Vector2),
        )  # mix

        # The point values can be ints or floats.
        point_values = (
            ((1, 1), (2, 1), (2, 2), (1, 2)),
            ((1, 1), (2.2, 1), (2.1, 2.2), (1, 2.1)),
        )

        # Each sequence of points can be a tuple or a list.
        seq_types = (tuple, list)

        for point_type in point_types:
            for values in point_values:
                check_pos = values[0]
                points = [point_type[i](pt) for i, pt in enumerate(values)]

                for seq_type in seq_types:
                    surface.fill(surface_color)  # Clear for each test.
                    kwargs["points"] = seq_type(points)

                    bounds_rect = self.draw_aalines(**kwargs)

                    self.assertEqual(surface.get_at(check_pos), expected_color)
                    self.assertIsInstance(bounds_rect, pygame.Rect)

    def test_aalines__invalid_points_formats(self):
        """Ensures draw aalines handles invalid points formats correctly."""
        kwargs = {
            "surface": pygame.Surface((4, 4)),
            "color": pygame.Color("red"),
            "closed": False,
            "points": None,
        }

        points_fmts = (
            ((1, 1), (2,)),  # Too few coords.
            ((1, 1), (2, 2, 2)),  # Too many coords.
            ((1, 1), (2, "2")),  # Wrong type.
            ((1, 1), {2, 3}),  # Wrong type.
            ((1, 1), dict(((2, 2), (3, 3)))),  # Wrong type.
            {(1, 1), (1, 2)},  # Wrong type.
            dict(((1, 1), (4, 4))),
        )  # Wrong type.

        for points in points_fmts:
            kwargs["points"] = points

            with self.assertRaises(TypeError):
                bounds_rect = self.draw_aalines(**kwargs)

    def test_aalines__invalid_points_values(self):
        """Ensures draw aalines handles invalid points values correctly."""
        kwargs = {
            "surface": pygame.Surface((4, 4)),
            "color": pygame.Color("red"),
            "closed": False,
            "points": None,
        }

        for points in ([], ((1, 1),)):  # Too few points.
            for seq_type in (tuple, list):  # Test as tuples and lists.
                kwargs["points"] = seq_type(points)

                with self.assertRaises(ValueError):
                    bounds_rect = self.draw_aalines(**kwargs)

    def test_aalines__valid_closed_values(self):
        """Ensures draw aalines accepts different closed values."""
        line_color = pygame.Color("blue")
        surface_color = pygame.Color("white")
        surface = pygame.Surface((5, 5))
        pos = (1, 3)
        kwargs = {
            "surface": surface,
            "color": line_color,
            "closed": None,
            "points": ((1, 1), (4, 1), (4, 4), (1, 4)),
        }

        true_values = (-7, 1, 10, "2", 3.1, (4,), [5], True)
        false_values = (None, "", 0, (), [], False)

        for closed in true_values + false_values:
            surface.fill(surface_color)  # Clear for each test.
            kwargs["closed"] = closed
            expected_color = line_color if closed else surface_color

            bounds_rect = self.draw_aalines(**kwargs)

            self.assertEqual(surface.get_at(pos), expected_color)
            self.assertIsInstance(bounds_rect, pygame.Rect)

    def test_aalines__valid_color_formats(self):
        """Ensures draw aalines accepts different color formats."""
        green_color = pygame.Color("green")
        surface_color = pygame.Color("black")
        surface = pygame.Surface((3, 4))
        pos = (1, 1)
        kwargs = {
            "surface": surface,
            "color": None,
            "closed": False,
            "points": (pos, (2, 1)),
        }
        greens = (
            (0, 255, 0),
            (0, 255, 0, 255),
            surface.map_rgb(green_color),
            green_color,
        )

        for color in greens:
            surface.fill(surface_color)  # Clear for each test.
            kwargs["color"] = color

            if isinstance(color, int):
                expected_color = surface.unmap_rgb(color)
            else:
                expected_color = green_color

            bounds_rect = self.draw_aalines(**kwargs)

            self.assertEqual(surface.get_at(pos), expected_color)
            self.assertIsInstance(bounds_rect, pygame.Rect)

    def test_aalines__invalid_color_formats(self):
        """Ensures draw aalines handles invalid color formats correctly."""
        kwargs = {
            "surface": pygame.Surface((4, 3)),
            "color": None,
            "closed": False,
            "points": ((1, 1), (1, 2)),
        }

        for expected_color in (2.3, self):
            kwargs["color"] = expected_color

            with self.assertRaises(TypeError):
                bounds_rect = self.draw_aalines(**kwargs)

    def test_aalines__color(self):
        """Tests if the aalines drawn are the correct color.

        Draws aalines around the border of the given surface and checks if all
        borders of the surface only contain the given color.
        """
        for surface in self._create_surfaces():
            for expected_color in self.COLORS:
                self.draw_aalines(surface, expected_color, True, corners(surface))

                for pos, color in border_pos_and_color(surface):
                    self.assertEqual(color, expected_color, f"pos={pos}")

    def test_aalines__gaps(self):
        """Tests if the aalines drawn contain any gaps.

        Draws aalines around the border of the given surface and checks if
        all borders of the surface contain any gaps.

        See: #512
        """
        expected_color = (255, 255, 255)
        for surface in self._create_surfaces():
            self.draw_aalines(surface, expected_color, True, corners(surface))

            for pos, color in border_pos_and_color(surface):
                self.assertEqual(color, expected_color, f"pos={pos}")

    def test_aalines__bounding_rect(self):
        """Ensures draw aalines returns the correct bounding rect.

        Tests lines with endpoints on and off the surface and blending
        enabled and disabled.
        """
        line_color = pygame.Color("red")
        surf_color = pygame.Color("blue")
        width = height = 30
        # Using a rect to help manage where the lines are drawn.
        pos_rect = pygame.Rect((0, 0), (width, height))

        # Testing surfaces of different sizes. One larger than the pos_rect
        # and one smaller (to test lines that span the surface).
        for size in ((width + 5, height + 5), (width - 5, height - 5)):
            surface = pygame.Surface(size, 0, 32)
            surf_rect = surface.get_rect()

            # Move pos_rect to different positions to test line endpoints on
            # and off the surface.
            for pos in rect_corners_mids_and_center(surf_rect):
                pos_rect.center = pos
                # Shape: Triangle (if closed), ^ caret (if not closed).
                pts = (pos_rect.midleft, pos_rect.midtop, pos_rect.midright)
                pos = pts[0]  # Rect position if nothing drawn.

                for closed in (True, False):
                    surface.fill(surf_color)  # Clear for each test.

                    bounding_rect = self.draw_aalines(surface, line_color, closed, pts)

                    # Calculating the expected_rect after the lines are
                    # drawn (it uses what is actually drawn).
                    expected_rect = create_bounding_rect(surface, surf_color, pos)

                    self.assertEqual(bounding_rect, expected_rect)

    def test_aalines__surface_clip(self):
        """Ensures draw aalines respects a surface's clip area."""
        surfw = surfh = 30
        aaline_color = pygame.Color("red")
        surface_color = pygame.Color("green")
        surface = pygame.Surface((surfw, surfh))
        surface.fill(surface_color)

        clip_rect = pygame.Rect((0, 0), (11, 11))
        clip_rect.center = surface.get_rect().center
        pos_rect = clip_rect.copy()  # Manages the aalines's pos.

        # Test centering the pos_rect along the clip rect's edge to allow for
        # drawing the aalines over the clip_rect's bounds.
        for center in rect_corners_mids_and_center(clip_rect):
            pos_rect.center = center
            pts = (pos_rect.midtop, pos_rect.center, pos_rect.midbottom)
            for closed in (True, False):  # Test closed and not closed.
                # Get the expected points by drawing the aalines without
                # the clip area set.
                surface.set_clip(None)
                surface.fill(surface_color)
                self.draw_aalines(surface, aaline_color, closed, pts)

                expected_pts = get_color_points(
                    surface, surface_color, clip_rect, False
                )

                # Clear the surface and set the clip area. Redraw the
                # aalines and check that only the clip area is modified.
                surface.fill(surface_color)
                surface.set_clip(clip_rect)

                self.draw_aalines(surface, aaline_color, closed, pts)

                surface.lock()  # For possible speed up.

                # Check all the surface points to ensure the expected_pts
                # are not surface_color.
                for pt in ((x, y) for x in range(surfw) for y in range(surfh)):
                    if pt in expected_pts:
                        self.assertNotEqual(surface.get_at(pt), surface_color, pt)
                    else:
                        self.assertEqual(surface.get_at(pt), surface_color, pt)

                surface.unlock()


# Commented out to avoid cluttering the test output. Add back in if draw_py
# ever fully supports drawing aalines.
# class PythonDrawAALinesTest(AALinesMixin, PythonDrawTestCase):
#    """Test draw_py module function aalines.
#
#    This class inherits the general tests from AALinesMixin. It is also the
#    class to add any draw_py.draw_aalines specific tests to.
#    """


class DrawAALinesTest(AALinesMixin, DrawTestCase):
    """Test draw module function aalines.

    This class inherits the general tests from AALinesMixin. It is also the
    class to add any draw.aalines specific tests to.
    """


### Polygon Testing ###########################################################

SQUARE = ([0, 0], [3, 0], [3, 3], [0, 3])
DIAMOND = [(1, 3), (3, 5), (5, 3), (3, 1)]
CROSS = (
    [2, 0],
    [4, 0],
    [4, 2],
    [6, 2],
    [6, 4],
    [4, 4],
    [4, 6],
    [2, 6],
    [2, 4],
    [0, 4],
    [0, 2],
    [2, 2],
)
    

class DrawPolygonMixin:
    """Mixin tests for drawing polygons.

    This class contains all the general polygon drawing tests.
    """

    def setUp(self):
        self.surface = pygame.Surface((20, 20))

    def test_polygon__args(self):
        """Ensures draw polygon accepts the correct args."""
        bounds_rect = self.draw_polygon(
            pygame.Surface((3, 3)), (0, 10, 0, 50), ((0, 0), (1, 1), (2, 2)), 1
        )

        self.assertIsInstance(bounds_rect, pygame.Rect)

    def test_polygon__args_without_width(self):
        """Ensures draw polygon accepts the args without a width."""
        bounds_rect = self.draw_polygon(
            pygame.Surface((2, 2)), (0, 0, 0, 50), ((0, 0), (1, 1), (2, 2))
        )

        self.assertIsInstance(bounds_rect, pygame.Rect)

    def test_polygon__kwargs(self):
        """Ensures draw polygon accepts the correct kwargs
        with and without a width arg.
        """
        surface = pygame.Surface((4, 4))
        color = pygame.Color("yellow")
        points = ((0, 0), (1, 1), (2, 2))
        kwargs_list = [
            {"surface": surface, "color": color, "points": points, "width": 1},
            {"surface": surface, "color": color, "points": points},
        ]

        for kwargs in kwargs_list:
            bounds_rect = self.draw_polygon(**kwargs)

            self.assertIsInstance(bounds_rect, pygame.Rect)

    def test_polygon__kwargs_order_independent(self):
        """Ensures draw polygon's kwargs are not order dependent."""
        bounds_rect = self.draw_polygon(
            color=(10, 20, 30),
            surface=pygame.Surface((3, 2)),
            width=0,
            points=((0, 1), (1, 2), (2, 3)),
        )

        self.assertIsInstance(bounds_rect, pygame.Rect)

    def test_polygon__args_missing(self):
        """Ensures draw polygon detects any missing required args."""
        surface = pygame.Surface((1, 1))
        color = pygame.Color("blue")

        with self.assertRaises(TypeError):
            bounds_rect = self.draw_polygon(surface, color)

        with self.assertRaises(TypeError):
            bounds_rect = self.draw_polygon(surface)

        with self.assertRaises(TypeError):
            bounds_rect = self.draw_polygon()

    def test_polygon__kwargs_missing(self):
        """Ensures draw polygon detects any missing required kwargs."""
        kwargs = {
            "surface": pygame.Surface((1, 2)),
            "color": pygame.Color("red"),
            "points": ((2, 1), (2, 2), (2, 3)),
            "width": 1,
        }

        for name in ("points", "color", "surface"):
            invalid_kwargs = dict(kwargs)
            invalid_kwargs.pop(name)  # Pop from a copy.

            with self.assertRaises(TypeError):
                bounds_rect = self.draw_polygon(**invalid_kwargs)

    def test_polygon__arg_invalid_types(self):
        """Ensures draw polygon detects invalid arg types."""
        surface = pygame.Surface((2, 2))
        color = pygame.Color("blue")
        points = ((0, 1), (1, 2), (1, 3))

        with self.assertRaises(TypeError):
            # Invalid width.
            bounds_rect = self.draw_polygon(surface, color, points, "1")

        with self.assertRaises(TypeError):
            # Invalid points.
            bounds_rect = self.draw_polygon(surface, color, (1, 2, 3))

        with self.assertRaises(TypeError):
            # Invalid color.
            bounds_rect = self.draw_polygon(surface, 2.3, points)

        with self.assertRaises(TypeError):
            # Invalid surface.
            bounds_rect = self.draw_polygon((1, 2, 3, 4), color, points)

    def test_polygon__kwarg_invalid_types(self):
        """Ensures draw polygon detects invalid kwarg types."""
        surface = pygame.Surface((3, 3))
        color = pygame.Color("green")
        points = ((0, 0), (1, 0), (2, 0))
        width = 1
        kwargs_list = [
            {
                "surface": pygame.Surface,  # Invalid surface.
                "color": color,
                "points": points,
                "width": width,
            },
            {
                "surface": surface,
                "color": 2.3,  # Invalid color.
                "points": points,
                "width": width,
            },
            {
                "surface": surface,
                "color": color,
                "points": ((1,), (1,), (1,)),  # Invalid points.
                "width": width,
            },
            {"surface": surface, "color": color, "points": points, "width": 1.2},
        ]  # Invalid width.

        for kwargs in kwargs_list:
            with self.assertRaises(TypeError):
                bounds_rect = self.draw_polygon(**kwargs)

    def test_polygon__kwarg_invalid_name(self):
        """Ensures draw polygon detects invalid kwarg names."""
        surface = pygame.Surface((2, 3))
        color = pygame.Color("cyan")
        points = ((1, 1), (1, 2), (1, 3))
        kwargs_list = [
            {
                "surface": surface,
                "color": color,
                "points": points,
                "width": 1,
                "invalid": 1,
            },
            {"surface": surface, "color": color, "points": points, "invalid": 1},
        ]

        for kwargs in kwargs_list:
            with self.assertRaises(TypeError):
                bounds_rect = self.draw_polygon(**kwargs)

    def test_polygon__args_and_kwargs(self):
        """Ensures draw polygon accepts a combination of args/kwargs"""
        surface = pygame.Surface((3, 1))
        color = (255, 255, 0, 0)
        points = ((0, 1), (1, 2), (2, 3))
        width = 0
        kwargs = {"surface": surface, "color": color, "points": points, "width": width}

        for name in ("surface", "color", "points", "width"):
            kwargs.pop(name)

            if "surface" == name:
                bounds_rect = self.draw_polygon(surface, **kwargs)
            elif "color" == name:
                bounds_rect = self.draw_polygon(surface, color, **kwargs)
            elif "points" == name:
                bounds_rect = self.draw_polygon(surface, color, points, **kwargs)
            else:
                bounds_rect = self.draw_polygon(surface, color, points, width, **kwargs)

            self.assertIsInstance(bounds_rect, pygame.Rect)

    def test_polygon__valid_width_values(self):
        """Ensures draw polygon accepts different width values."""
        surface_color = pygame.Color("white")
        surface = pygame.Surface((3, 4))
        color = (10, 20, 30, 255)
        kwargs = {
            "surface": surface,
            "color": color,
            "points": ((1, 1), (2, 1), (2, 2), (1, 2)),
            "width": None,
        }
        pos = kwargs["points"][0]

        for width in (-100, -10, -1, 0, 1, 10, 100):
            surface.fill(surface_color)  # Clear for each test.
            kwargs["width"] = width
            expected_color = color if width >= 0 else surface_color

            bounds_rect = self.draw_polygon(**kwargs)

            self.assertEqual(surface.get_at(pos), expected_color)
            self.assertIsInstance(bounds_rect, pygame.Rect)

    def test_polygon__valid_points_format(self):
        """Ensures draw polygon accepts different points formats."""
        expected_color = (10, 20, 30, 255)
        surface_color = pygame.Color("white")
        surface = pygame.Surface((3, 4))
        kwargs = {
            "surface": surface,
            "color": expected_color,
            "points": None,
            "width": 0,
        }

        # The point type can be a tuple/list/Vector2.
        point_types = (
            (tuple, tuple, tuple, tuple),  # all tuples
            (list, list, list, list),  # all lists
            (Vector2, Vector2, Vector2, Vector2),  # all Vector2s
            (list, Vector2, tuple, Vector2),
        )  # mix

        # The point values can be ints or floats.
        point_values = (
            ((1, 1), (2, 1), (2, 2), (1, 2)),
            ((1, 1), (2.2, 1), (2.1, 2.2), (1, 2.1)),
        )

        # Each sequence of points can be a tuple or a list.
        seq_types = (tuple, list)

        for point_type in point_types:
            for values in point_values:
                check_pos = values[0]
                points = [point_type[i](pt) for i, pt in enumerate(values)]

                for seq_type in seq_types:
                    surface.fill(surface_color)  # Clear for each test.
                    kwargs["points"] = seq_type(points)

                    bounds_rect = self.draw_polygon(**kwargs)

                    self.assertEqual(surface.get_at(check_pos), expected_color)
                    self.assertIsInstance(bounds_rect, pygame.Rect)

    def test_polygon__invalid_points_formats(self):
        """Ensures draw polygon handles invalid points formats correctly."""
        kwargs = {
            "surface": pygame.Surface((4, 4)),
            "color": pygame.Color("red"),
            "points": None,
            "width": 0,
        }

        points_fmts = (
            ((1, 1), (2, 1), (2,)),  # Too few coords.
            ((1, 1), (2, 1), (2, 2, 2)),  # Too many coords.
            ((1, 1), (2, 1), (2, "2")),  # Wrong type.
            ((1, 1), (2, 1), {2, 3}),  # Wrong type.
            ((1, 1), (2, 1), dict(((2, 2), (3, 3)))),  # Wrong type.
            {(1, 1), (2, 1), (2, 2), (1, 2)},  # Wrong type.
            dict(((1, 1), (2, 2), (3, 3), (4, 4))),
        )  # Wrong type.

        for points in points_fmts:
            kwargs["points"] = points

            with self.assertRaises(TypeError):
                bounds_rect = self.draw_polygon(**kwargs)

    def test_polygon__invalid_points_values(self):
        """Ensures draw polygon handles invalid points values correctly."""
        kwargs = {
            "surface": pygame.Surface((4, 4)),
            "color": pygame.Color("red"),
            "points": None,
            "width": 0,
        }

        points_fmts = (
            tuple(),  # Too few points.
            ((1, 1),),  # Too few points.
            ((1, 1), (2, 1)),
        )  # Too few points.

        for points in points_fmts:
            for seq_type in (tuple, list):  # Test as tuples and lists.
                kwargs["points"] = seq_type(points)

                with self.assertRaises(ValueError):
                    bounds_rect = self.draw_polygon(**kwargs)

    def test_polygon__valid_color_formats(self):
        """Ensures draw polygon accepts different color formats."""
        green_color = pygame.Color("green")
        surface_color = pygame.Color("black")
        surface = pygame.Surface((3, 4))
        kwargs = {
            "surface": surface,
            "color": None,
            "points": ((1, 1), (2, 1), (2, 2), (1, 2)),
            "width": 0,
        }
        pos = kwargs["points"][0]
        greens = (
            (0, 255, 0),
            (0, 255, 0, 255),
            surface.map_rgb(green_color),
            green_color,
        )

        for color in greens:
            surface.fill(surface_color)  # Clear for each test.
            kwargs["color"] = color

            if isinstance(color, int):
                expected_color = surface.unmap_rgb(color)
            else:
                expected_color = green_color

            bounds_rect = self.draw_polygon(**kwargs)

            self.assertEqual(surface.get_at(pos), expected_color)
            self.assertIsInstance(bounds_rect, pygame.Rect)

    def test_polygon__invalid_color_formats(self):
        """Ensures draw polygon handles invalid color formats correctly."""
        kwargs = {
            "surface": pygame.Surface((4, 3)),
            "color": None,
            "points": ((1, 1), (2, 1), (2, 2), (1, 2)),
            "width": 0,
        }

        for expected_color in (2.3, self):
            kwargs["color"] = expected_color

            with self.assertRaises(TypeError):
                bounds_rect = self.draw_polygon(**kwargs)

    def test_draw_square(self):
        self.draw_polygon(self.surface, RED, SQUARE, 0)
        # note : there is a discussion (#234) if draw.polygon should include or
        # not the right or lower border; here we stick with current behavior,
        # eg include those borders ...
        for x in range(4):
            for y in range(4):
                self.assertEqual(self.surface.get_at((x, y)), RED)

    def test_draw_diamond(self):
        pygame.draw.rect(self.surface, RED, (0, 0, 10, 10), 0)
        self.draw_polygon(self.surface, GREEN, DIAMOND, 0)
        # this diamond shape is equivalent to its four corners, plus inner square
        for x, y in DIAMOND:
            self.assertEqual(self.surface.get_at((x, y)), GREEN, msg=str((x, y)))
        for x in range(2, 5):
            for y in range(2, 5):
                self.assertEqual(self.surface.get_at((x, y)), GREEN)

    def test_1_pixel_high_or_wide_shapes(self):
        # 1. one-pixel-high, filled
        pygame.draw.rect(self.surface, RED, (0, 0, 10, 10), 0)
        self.draw_polygon(self.surface, GREEN, [(x, 2) for x, _y in CROSS], 0)
        cross_size = 6  # the maximum x or y coordinate of the cross
        for x in range(cross_size + 1):
            self.assertEqual(self.surface.get_at((x, 1)), RED)
            self.assertEqual(self.surface.get_at((x, 2)), GREEN)
            self.assertEqual(self.surface.get_at((x, 3)), RED)
        pygame.draw.rect(self.surface, RED, (0, 0, 10, 10), 0)
        # 2. one-pixel-high, not filled
        self.draw_polygon(self.surface, GREEN, [(x, 5) for x, _y in CROSS], 1)
        for x in range(cross_size + 1):
            self.assertEqual(self.surface.get_at((x, 4)), RED)
            self.assertEqual(self.surface.get_at((x, 5)), GREEN)
            self.assertEqual(self.surface.get_at((x, 6)), RED)
        pygame.draw.rect(self.surface, RED, (0, 0, 10, 10), 0)
        # 3. one-pixel-wide, filled
        self.draw_polygon(self.surface, GREEN, [(3, y) for _x, y in CROSS], 0)
        for y in range(cross_size + 1):
            self.assertEqual(self.surface.get_at((2, y)), RED)
            self.assertEqual(self.surface.get_at((3, y)), GREEN)
            self.assertEqual(self.surface.get_at((4, y)), RED)
        pygame.draw.rect(self.surface, RED, (0, 0, 10, 10), 0)
        # 4. one-pixel-wide, not filled
        self.draw_polygon(self.surface, GREEN, [(4, y) for _x, y in CROSS], 1)
        for y in range(cross_size + 1):
            self.assertEqual(self.surface.get_at((3, y)), RED)
            self.assertEqual(self.surface.get_at((4, y)), GREEN)
            self.assertEqual(self.surface.get_at((5, y)), RED)

    def test_draw_symetric_cross(self):
        """non-regression on issue #234 : x and y where handled inconsistently.

        Also, the result is/was different whether we fill or not the polygon.
        """
        # 1. case width = 1 (not filled: `polygon` calls  internally the `lines` function)
        pygame.draw.rect(self.surface, RED, (0, 0, 10, 10), 0)
        self.draw_polygon(self.surface, GREEN, CROSS, 1)
        inside = [(x, 3) for x in range(1, 6)] + [(3, y) for y in range(1, 6)]
        for x in range(10):
            for y in range(10):
                if (x, y) in inside:
                    self.assertEqual(self.surface.get_at((x, y)), RED)
                elif (x in range(2, 5) and y < 7) or (y in range(2, 5) and x < 7):
                    # we are on the border of the cross:
                    self.assertEqual(self.surface.get_at((x, y)), GREEN)
                else:
                    # we are outside
                    self.assertEqual(self.surface.get_at((x, y)), RED)

        # 2. case width = 0 (filled; this is the example from #234)
        pygame.draw.rect(self.surface, RED, (0, 0, 10, 10), 0)
        self.draw_polygon(self.surface, GREEN, CROSS, 0)
        inside = [(x, 3) for x in range(1, 6)] + [(3, y) for y in range(1, 6)]
        for x in range(10):
            for y in range(10):
                if (x in range(2, 5) and y < 7) or (y in range(2, 5) and x < 7):
                    # we are on the border of the cross:
                    self.assertEqual(
                        self.surface.get_at((x, y)), GREEN, msg=str((x, y))
                    )
                else:
                    # we are outside
                    self.assertEqual(self.surface.get_at((x, y)), RED)

    def test_illumine_shape(self):
        """non-regression on issue #313"""
        rect = pygame.Rect((0, 0, 20, 20))
        path_data = [
            (0, 0),
            (rect.width - 1, 0),  # upper border
            (rect.width - 5, 5 - 1),
            (5 - 1, 5 - 1),  # upper inner
            (5 - 1, rect.height - 5),
            (0, rect.height - 1),
        ]  # lower diagonal
        # The shape looks like this (the numbers are the indices of path_data)

        # 0**********************1              <-- upper border
        # ***********************
        # **********************
        # *********************
        # ****3**************2                  <-- upper inner border
        # *****
        # *****                   (more lines here)
        # *****
        # ****4
        # ****
        # ***
        # **
        # 5
        #

        # the current bug is that the "upper inner" line is not drawn, but only
        # if 4 or some lower corner exists
        pygame.draw.rect(self.surface, RED, (0, 0, 20, 20), 0)

        # 1. First without the corners 4 & 5
        self.draw_polygon(self.surface, GREEN, path_data[:4], 0)
        for x in range(20):
            self.assertEqual(self.surface.get_at((x, 0)), GREEN)  # upper border
        for x in range(4, rect.width - 5 + 1):
            self.assertEqual(self.surface.get_at((x, 4)), GREEN)  # upper inner

        # 2. with the corners 4 & 5
        pygame.draw.rect(self.surface, RED, (0, 0, 20, 20), 0)
        self.draw_polygon(self.surface, GREEN, path_data, 0)
        for x in range(4, rect.width - 5 + 1):
            self.assertEqual(self.surface.get_at((x, 4)), GREEN)  # upper inner

    def test_invalid_points(self):
        self.assertRaises(
            TypeError,
            lambda: self.draw_polygon(
                self.surface, RED, ((0, 0), (0, 20), (20, 20), 20), 0
            ),
        )

    def test_polygon__bounding_rect(self):
        """Ensures draw polygon returns the correct bounding rect.

        Tests polygons on and off the surface and a range of width/thickness
        values.
        """
        polygon_color = pygame.Color("red")
        surf_color = pygame.Color("black")
        min_width = min_height = 5
        max_width = max_height = 7
        sizes = ((min_width, min_height), (max_width, max_height))
        surface = pygame.Surface((20, 20), 0, 32)
        surf_rect = surface.get_rect()
        # Make a rect that is bigger than the surface to help test drawing
        # polygons off and partially off the surface.
        big_rect = surf_rect.inflate(min_width * 2 + 1, min_height * 2 + 1)

        for pos in rect_corners_mids_and_center(
            surf_rect
        ) + rect_corners_mids_and_center(big_rect):
            # A rect (pos_rect) is used to help create and position the
            # polygon. Each of this rect's position attributes will be set to
            # the pos value.
            for attr in RECT_POSITION_ATTRIBUTES:
                # Test using different rect sizes and thickness values.
                for width, height in sizes:
                    pos_rect = pygame.Rect((0, 0), (width, height))
                    setattr(pos_rect, attr, pos)
                    # Points form a triangle with no fully
                    # horizontal/vertical lines.
                    vertices = (
                        pos_rect.midleft,
                        pos_rect.midtop,
                        pos_rect.bottomright,
                    )

                    for thickness in range(4):
                        surface.fill(surf_color)  # Clear for each test.

                        bounding_rect = self.draw_polygon(
                            surface, polygon_color, vertices, thickness
                        )

                        # Calculating the expected_rect after the polygon
                        # is drawn (it uses what is actually drawn).
                        expected_rect = create_bounding_rect(
                            surface, surf_color, vertices[0]
                        )

                        self.assertEqual(
                            bounding_rect,
                            expected_rect,
                            f"thickness={thickness}",
                        )

    def test_polygon__surface_clip(self):
        """Ensures draw polygon respects a surface's clip area.

        Tests drawing the polygon filled and unfilled.
        """
        surfw = surfh = 30
        polygon_color = pygame.Color("red")
        surface_color = pygame.Color("green")
        surface = pygame.Surface((surfw, surfh))
        surface.fill(surface_color)

        clip_rect = pygame.Rect((0, 0), (8, 10))
        clip_rect.center = surface.get_rect().center
        pos_rect = clip_rect.copy()  # Manages the polygon's pos.

        for width in (0, 1):  # Filled and unfilled.
            # Test centering the polygon along the clip rect's edge.
            for center in rect_corners_mids_and_center(clip_rect):
                # Get the expected points by drawing the polygon without the
                # clip area set.
                pos_rect.center = center
                vertices = (
                    pos_rect.topleft,
                    pos_rect.topright,
                    pos_rect.bottomright,
                    pos_rect.bottomleft,
                )
                surface.set_clip(None)
                surface.fill(surface_color)
                self.draw_polygon(surface, polygon_color, vertices, width)
                expected_pts = get_color_points(surface, polygon_color, clip_rect)

                # Clear the surface and set the clip area. Redraw the polygon
                # and check that only the clip area is modified.
                surface.fill(surface_color)
                surface.set_clip(clip_rect)

                self.draw_polygon(surface, polygon_color, vertices, width)

                surface.lock()  # For possible speed up.

                # Check all the surface points to ensure only the expected_pts
                # are the polygon_color.
                for pt in ((x, y) for x in range(surfw) for y in range(surfh)):
                    if pt in expected_pts:
                        expected_color = polygon_color
                    else:
                        expected_color = surface_color

                    self.assertEqual(surface.get_at(pt), expected_color, pt)

                surface.unlock()
    def test_polygon_large_coords(self):
        """
        Ensures draw polygon works correctly with large points.
<<<<<<< HEAD
        Testing the drawings of filled polygons
        """
        point_a = (600, 50)
        point_b = (50, 600)
        extreme_points_coords = (58000, 100000)
        extreme_negative_coords = (-58000, -100000)
=======
    
        Testing the drawings of filled polygons.
        """
        point_a = (600, 50)
        point_b = (50, 600)
        extreme_points = (58000, 100000)
        extreme_negative_points = (-58000, -100000)
>>>>>>> b76cbbe1
        extreme_negative_x = (-58000, 100000)
        extreme_negative_y = (58000, -100000)

        surf_w = surf_h = 650
        surface = pygame.Surface((surf_w, surf_h))

        green = (0, 255, 0)
        white = (0, 0, 0, 255)

<<<<<<< HEAD
        # Extreme points case
        def extreme_points(self):
            self.assertEqual(surface.get_at((640, 50)), white)
            self.assertEqual(surface.get_at((50, 640)), white)

        # Extreme negative points case
        def extreme_negative_pass(self):
            self.assertEqual(surface.get_at((600, 25)), white)

        @unittest.expectedFailure
        def extreme_negative_fail(self):
            self.assertEqual(surface.get_at((5, 5)), white)

        # Extreme negative x case
        def extreme_x_pass(self):
            self.assertEqual(surface.get_at((600, 600)), white)

        @unittest.expectedFailure
        def extreme_x_fail(self):
            self.assertEqual(surface.get_at((100, 640)), white)

        # Extreme negative y case
        def extreme_y_pass(self):
            self.assertEqual(surface.get_at((600, 600)), white)

        @unittest.expectedFailure
        def extreme_y_fail(self):
            self.assertEqual(surface.get_at((300, 300)), white)

    
        # Checks the surface point to ensure the polygon has been drawn correctly.
        # Uses multiple passing and failing test cases depending on the polygon
        self.draw_polygon(surface, green, (point_a, point_b, extreme_points_coords))
        extreme_points(self)

        self.draw_polygon(surface, green, (point_a, point_b, extreme_negative_coords))
        extreme_negative_pass(self)
        extreme_negative_fail(self)

        self.draw_polygon(surface, green, (point_a, point_b, extreme_negative_x))
        extreme_x_pass(self)
        extreme_x_fail(self)

        self.draw_polygon(surface, green, (point_a, point_b, extreme_negative_y))
        extreme_y_pass(self)
        extreme_y_fail(self)
=======
        # Checks the surface point to ensure the polygon has been drawn correctly.

        # Extreme points case
        self.draw_polygon(surface, green, (point_a, point_b, extreme_points))
        self.assertEqual(surface.get_at((640, 50)), white)
        self.assertEqual(surface.get_at((50, 640)), white)

        # Extreme negative points case
        self.draw_polygon(surface, green, (point_a, point_b, extreme_negative_points))
        self.assertEqual(surface.get_at((600, 25)), white)
        self.assertEqual(surface.get_at((5, 5)), green)

        # Extreme negative x case
        self.draw_polygon(surface, green, (point_a, point_b, extreme_negative_x))
        self.assertEqual(surface.get_at((600, 600)), white)
        self.assertEqual(surface.get_at((100, 640)), green)

        # Extreme negative y case
        self.draw_polygon(surface, green, (point_a, point_b, extreme_negative_y))
        self.assertEqual(surface.get_at((600, 600)), white)
        self.assertEqual(surface.get_at((300, 300)), green)
>>>>>>> b76cbbe1

class DrawPolygonTest(DrawPolygonMixin, DrawTestCase):
    """Test draw module function polygon.

    This class inherits the general tests from DrawPolygonMixin. It is also
    the class to add any draw.polygon specific tests to.
    """


# Commented out to avoid cluttering the test output. Add back in if draw_py
# ever fully supports drawing polygons.
# @unittest.skip('draw_py.draw_polygon not fully supported yet')
# class PythonDrawPolygonTest(DrawPolygonMixin, PythonDrawTestCase):
#    """Test draw_py module function draw_polygon.
#
#    This class inherits the general tests from DrawPolygonMixin. It is also
#    the class to add any draw_py.draw_polygon specific tests to.
#    """


### Rect Testing ##############################################################


class DrawRectMixin:
    """Mixin tests for drawing rects.

    This class contains all the general rect drawing tests.
    """

    def test_rect__args(self):
        """Ensures draw rect accepts the correct args."""
        bounds_rect = self.draw_rect(
            pygame.Surface((2, 2)),
            (20, 10, 20, 150),
            pygame.Rect((0, 0), (1, 1)),
            2,
            1,
            2,
            3,
            4,
            5,
        )

        self.assertIsInstance(bounds_rect, pygame.Rect)

    def test_rect__args_without_width(self):
        """Ensures draw rect accepts the args without a width and borders."""
        bounds_rect = self.draw_rect(
            pygame.Surface((3, 5)), (0, 0, 0, 255), pygame.Rect((0, 0), (1, 1))
        )

        self.assertIsInstance(bounds_rect, pygame.Rect)

    def test_rect__kwargs(self):
        """Ensures draw rect accepts the correct kwargs
        with and without a width and border_radius arg.
        """
        kwargs_list = [
            {
                "surface": pygame.Surface((5, 5)),
                "color": pygame.Color("red"),
                "rect": pygame.Rect((0, 0), (1, 2)),
                "width": 1,
                "border_radius": 10,
                "border_top_left_radius": 5,
                "border_top_right_radius": 20,
                "border_bottom_left_radius": 15,
                "border_bottom_right_radius": 0,
            },
            {
                "surface": pygame.Surface((1, 2)),
                "color": (0, 100, 200),
                "rect": (0, 0, 1, 1),
            },
        ]

        for kwargs in kwargs_list:
            bounds_rect = self.draw_rect(**kwargs)

            self.assertIsInstance(bounds_rect, pygame.Rect)

    def test_rect__kwargs_order_independent(self):
        """Ensures draw rect's kwargs are not order dependent."""
        bounds_rect = self.draw_rect(
            color=(0, 1, 2),
            border_radius=10,
            surface=pygame.Surface((2, 3)),
            border_top_left_radius=5,
            width=-2,
            border_top_right_radius=20,
            border_bottom_right_radius=0,
            rect=pygame.Rect((0, 0), (0, 0)),
            border_bottom_left_radius=15,
        )

        self.assertIsInstance(bounds_rect, pygame.Rect)

    def test_rect__args_missing(self):
        """Ensures draw rect detects any missing required args."""
        surface = pygame.Surface((1, 1))

        with self.assertRaises(TypeError):
            bounds_rect = self.draw_rect(surface, pygame.Color("white"))

        with self.assertRaises(TypeError):
            bounds_rect = self.draw_rect(surface)

        with self.assertRaises(TypeError):
            bounds_rect = self.draw_rect()

    def test_rect__kwargs_missing(self):
        """Ensures draw rect detects any missing required kwargs."""
        kwargs = {
            "surface": pygame.Surface((1, 3)),
            "color": pygame.Color("red"),
            "rect": pygame.Rect((0, 0), (2, 2)),
            "width": 5,
            "border_radius": 10,
            "border_top_left_radius": 5,
            "border_top_right_radius": 20,
            "border_bottom_left_radius": 15,
            "border_bottom_right_radius": 0,
        }

        for name in ("rect", "color", "surface"):
            invalid_kwargs = dict(kwargs)
            invalid_kwargs.pop(name)  # Pop from a copy.

            with self.assertRaises(TypeError):
                bounds_rect = self.draw_rect(**invalid_kwargs)

    def test_rect__arg_invalid_types(self):
        """Ensures draw rect detects invalid arg types."""
        surface = pygame.Surface((3, 3))
        color = pygame.Color("white")
        rect = pygame.Rect((1, 1), (1, 1))

        with self.assertRaises(TypeError):
            # Invalid border_bottom_right_radius.
            bounds_rect = self.draw_rect(
                surface, color, rect, 2, border_bottom_right_radius="rad"
            )

        with self.assertRaises(TypeError):
            # Invalid border_bottom_left_radius.
            bounds_rect = self.draw_rect(
                surface, color, rect, 2, border_bottom_left_radius="rad"
            )

        with self.assertRaises(TypeError):
            # Invalid border_top_right_radius.
            bounds_rect = self.draw_rect(
                surface, color, rect, 2, border_top_right_radius="rad"
            )

        with self.assertRaises(TypeError):
            # Invalid border_top_left_radius.
            bounds_rect = self.draw_rect(
                surface, color, rect, 2, border_top_left_radius="draw"
            )

        with self.assertRaises(TypeError):
            # Invalid border_radius.
            bounds_rect = self.draw_rect(surface, color, rect, 2, "rad")

        with self.assertRaises(TypeError):
            # Invalid width.
            bounds_rect = self.draw_rect(surface, color, rect, "2", 4)

        with self.assertRaises(TypeError):
            # Invalid rect.
            bounds_rect = self.draw_rect(surface, color, (1, 2, 3), 2, 6)

        with self.assertRaises(TypeError):
            # Invalid color.
            bounds_rect = self.draw_rect(surface, 2.3, rect, 3, 8)

        with self.assertRaises(TypeError):
            # Invalid surface.
            bounds_rect = self.draw_rect(rect, color, rect, 4, 10)

    def test_rect__kwarg_invalid_types(self):
        """Ensures draw rect detects invalid kwarg types."""
        surface = pygame.Surface((2, 3))
        color = pygame.Color("red")
        rect = pygame.Rect((0, 0), (1, 1))
        kwargs_list = [
            {
                "surface": pygame.Surface,  # Invalid surface.
                "color": color,
                "rect": rect,
                "width": 1,
                "border_radius": 10,
                "border_top_left_radius": 5,
                "border_top_right_radius": 20,
                "border_bottom_left_radius": 15,
                "border_bottom_right_radius": 0,
            },
            {
                "surface": surface,
                "color": 2.3,  # Invalid color.
                "rect": rect,
                "width": 1,
                "border_radius": 10,
                "border_top_left_radius": 5,
                "border_top_right_radius": 20,
                "border_bottom_left_radius": 15,
                "border_bottom_right_radius": 0,
            },
            {
                "surface": surface,
                "color": color,
                "rect": (1, 1, 2),  # Invalid rect.
                "width": 1,
                "border_radius": 10,
                "border_top_left_radius": 5,
                "border_top_right_radius": 20,
                "border_bottom_left_radius": 15,
                "border_bottom_right_radius": 0,
            },
            {
                "surface": surface,
                "color": color,
                "rect": rect,
                "width": 1.1,  # Invalid width.
                "border_radius": 10,
                "border_top_left_radius": 5,
                "border_top_right_radius": 20,
                "border_bottom_left_radius": 15,
                "border_bottom_right_radius": 0,
            },
            {
                "surface": surface,
                "color": color,
                "rect": rect,
                "width": 1,
                "border_radius": 10.5,  # Invalid border_radius.
                "border_top_left_radius": 5,
                "border_top_right_radius": 20,
                "border_bottom_left_radius": 15,
                "border_bottom_right_radius": 0,
            },
            {
                "surface": surface,
                "color": color,
                "rect": rect,
                "width": 1,
                "border_radius": 10,
                "border_top_left_radius": 5.5,  # Invalid top_left_radius.
                "border_top_right_radius": 20,
                "border_bottom_left_radius": 15,
                "border_bottom_right_radius": 0,
            },
            {
                "surface": surface,
                "color": color,
                "rect": rect,
                "width": 1,
                "border_radius": 10,
                "border_top_left_radius": 5,
                "border_top_right_radius": "a",  # Invalid top_right_radius.
                "border_bottom_left_radius": 15,
                "border_bottom_right_radius": 0,
            },
            {
                "surface": surface,
                "color": color,
                "rect": rect,
                "width": 1,
                "border_radius": 10,
                "border_top_left_radius": 5,
                "border_top_right_radius": 20,
                "border_bottom_left_radius": "c",  # Invalid bottom_left_radius
                "border_bottom_right_radius": 0,
            },
            {
                "surface": surface,
                "color": color,
                "rect": rect,
                "width": 1,
                "border_radius": 10,
                "border_top_left_radius": 5,
                "border_top_right_radius": 20,
                "border_bottom_left_radius": 15,
                "border_bottom_right_radius": "d",  # Invalid bottom_right.
            },
        ]

        for kwargs in kwargs_list:
            with self.assertRaises(TypeError):
                bounds_rect = self.draw_rect(**kwargs)

    def test_rect__kwarg_invalid_name(self):
        """Ensures draw rect detects invalid kwarg names."""
        surface = pygame.Surface((2, 1))
        color = pygame.Color("green")
        rect = pygame.Rect((0, 0), (3, 3))
        kwargs_list = [
            {
                "surface": surface,
                "color": color,
                "rect": rect,
                "width": 1,
                "border_radius": 10,
                "border_top_left_radius": 5,
                "border_top_right_radius": 20,
                "border_bottom_left_radius": 15,
                "border_bottom_right_radius": 0,
                "invalid": 1,
            },
            {"surface": surface, "color": color, "rect": rect, "invalid": 1},
        ]

        for kwargs in kwargs_list:
            with self.assertRaises(TypeError):
                bounds_rect = self.draw_rect(**kwargs)

    def test_rect__args_and_kwargs(self):
        """Ensures draw rect accepts a combination of args/kwargs"""
        surface = pygame.Surface((3, 1))
        color = (255, 255, 255, 0)
        rect = pygame.Rect((1, 0), (2, 5))
        width = 0
        kwargs = {"surface": surface, "color": color, "rect": rect, "width": width}

        for name in ("surface", "color", "rect", "width"):
            kwargs.pop(name)

            if "surface" == name:
                bounds_rect = self.draw_rect(surface, **kwargs)
            elif "color" == name:
                bounds_rect = self.draw_rect(surface, color, **kwargs)
            elif "rect" == name:
                bounds_rect = self.draw_rect(surface, color, rect, **kwargs)
            else:
                bounds_rect = self.draw_rect(surface, color, rect, width, **kwargs)
            self.assertIsInstance(bounds_rect, pygame.Rect)

    def test_rect__valid_width_values(self):
        """Ensures draw rect accepts different width values."""
        pos = (1, 1)
        surface_color = pygame.Color("black")
        surface = pygame.Surface((3, 4))
        color = (1, 2, 3, 255)
        kwargs = {
            "surface": surface,
            "color": color,
            "rect": pygame.Rect(pos, (2, 2)),
            "width": None,
        }

        for width in (-1000, -10, -1, 0, 1, 10, 1000):
            surface.fill(surface_color)  # Clear for each test.
            kwargs["width"] = width
            expected_color = color if width >= 0 else surface_color

            bounds_rect = self.draw_rect(**kwargs)

            self.assertEqual(surface.get_at(pos), expected_color)
            self.assertIsInstance(bounds_rect, pygame.Rect)

    def test_rect__valid_rect_formats(self):
        """Ensures draw rect accepts different rect formats."""
        pos = (1, 1)
        expected_color = pygame.Color("yellow")
        surface_color = pygame.Color("black")
        surface = pygame.Surface((3, 4))
        kwargs = {"surface": surface, "color": expected_color, "rect": None, "width": 0}
        rects = (
            pygame.Rect(pos, (1, 1)),
            (pos, (2, 2)),
            (pos[0], pos[1], 3, 3),
            [pos, (2.1, 2.2)],
        )

        for rect in rects:
            surface.fill(surface_color)  # Clear for each test.
            kwargs["rect"] = rect

            bounds_rect = self.draw_rect(**kwargs)

            self.assertEqual(surface.get_at(pos), expected_color)
            self.assertIsInstance(bounds_rect, pygame.Rect)

    def test_rect__invalid_rect_formats(self):
        """Ensures draw rect handles invalid rect formats correctly."""
        kwargs = {
            "surface": pygame.Surface((4, 4)),
            "color": pygame.Color("red"),
            "rect": None,
            "width": 0,
        }

        invalid_fmts = (
            [],
            [1],
            [1, 2],
            [1, 2, 3],
            [1, 2, 3, 4, 5],
            {1, 2, 3, 4},
            [1, 2, 3, "4"],
        )

        for rect in invalid_fmts:
            kwargs["rect"] = rect

            with self.assertRaises(TypeError):
                bounds_rect = self.draw_rect(**kwargs)

    def test_rect__valid_color_formats(self):
        """Ensures draw rect accepts different color formats."""
        pos = (1, 1)
        red_color = pygame.Color("red")
        surface_color = pygame.Color("black")
        surface = pygame.Surface((3, 4))
        kwargs = {
            "surface": surface,
            "color": None,
            "rect": pygame.Rect(pos, (1, 1)),
            "width": 3,
        }
        reds = ((255, 0, 0), (255, 0, 0, 255), surface.map_rgb(red_color), red_color)

        for color in reds:
            surface.fill(surface_color)  # Clear for each test.
            kwargs["color"] = color

            if isinstance(color, int):
                expected_color = surface.unmap_rgb(color)
            else:
                expected_color = red_color

            bounds_rect = self.draw_rect(**kwargs)

            self.assertEqual(surface.get_at(pos), expected_color)
            self.assertIsInstance(bounds_rect, pygame.Rect)

    def test_rect__invalid_color_formats(self):
        """Ensures draw rect handles invalid color formats correctly."""
        pos = (1, 1)
        surface = pygame.Surface((3, 4))
        kwargs = {
            "surface": surface,
            "color": None,
            "rect": pygame.Rect(pos, (1, 1)),
            "width": 1,
        }

        for expected_color in (2.3, self):
            kwargs["color"] = expected_color

            with self.assertRaises(TypeError):
                bounds_rect = self.draw_rect(**kwargs)

    def test_rect__fill(self):
        self.surf_w, self.surf_h = self.surf_size = (320, 200)
        self.surf = pygame.Surface(self.surf_size, pygame.SRCALPHA)
        self.color = (1, 13, 24, 205)
        rect = pygame.Rect(10, 10, 25, 20)
        drawn = self.draw_rect(self.surf, self.color, rect, 0)

        self.assertEqual(drawn, rect)

        # Should be colored where it's supposed to be
        for pt in test_utils.rect_area_pts(rect):
            color_at_pt = self.surf.get_at(pt)

            self.assertEqual(color_at_pt, self.color)

        # And not where it shouldn't
        for pt in test_utils.rect_outer_bounds(rect):
            color_at_pt = self.surf.get_at(pt)

            self.assertNotEqual(color_at_pt, self.color)

        # Issue #310: Cannot draw rectangles that are 1 pixel high
        bgcolor = pygame.Color("black")
        self.surf.fill(bgcolor)
        hrect = pygame.Rect(1, 1, self.surf_w - 2, 1)
        vrect = pygame.Rect(1, 3, 1, self.surf_h - 4)

        drawn = self.draw_rect(self.surf, self.color, hrect, 0)

        self.assertEqual(drawn, hrect)

        x, y = hrect.topleft
        w, h = hrect.size

        self.assertEqual(self.surf.get_at((x - 1, y)), bgcolor)
        self.assertEqual(self.surf.get_at((x + w, y)), bgcolor)
        for i in range(x, x + w):
            self.assertEqual(self.surf.get_at((i, y)), self.color)

        drawn = self.draw_rect(self.surf, self.color, vrect, 0)

        self.assertEqual(drawn, vrect)

        x, y = vrect.topleft
        w, h = vrect.size

        self.assertEqual(self.surf.get_at((x, y - 1)), bgcolor)
        self.assertEqual(self.surf.get_at((x, y + h)), bgcolor)
        for i in range(y, y + h):
            self.assertEqual(self.surf.get_at((x, i)), self.color)

    def test_rect__one_pixel_lines(self):
        self.surf = pygame.Surface((320, 200), pygame.SRCALPHA)
        self.color = (1, 13, 24, 205)

        rect = pygame.Rect(10, 10, 56, 20)

        drawn = self.draw_rect(self.surf, self.color, rect, 1)

        self.assertEqual(drawn, rect)

        # Should be colored where it's supposed to be
        for pt in test_utils.rect_perimeter_pts(drawn):
            color_at_pt = self.surf.get_at(pt)

            self.assertEqual(color_at_pt, self.color)

        # And not where it shouldn't
        for pt in test_utils.rect_outer_bounds(drawn):
            color_at_pt = self.surf.get_at(pt)

            self.assertNotEqual(color_at_pt, self.color)

    def test_rect__draw_line_width(self):
        surface = pygame.Surface((100, 100))
        surface.fill("black")
        color = pygame.Color(255, 255, 255)
        rect_width = 80
        rect_height = 50
        line_width = 10
        pygame.draw.rect(
            surface, color, pygame.Rect(0, 0, rect_width, rect_height), line_width
        )
        for i in range(line_width):
            self.assertEqual(surface.get_at((i, i)), color)
            self.assertEqual(surface.get_at((rect_width - i - 1, i)), color)
            self.assertEqual(surface.get_at((i, rect_height - i - 1)), color)
            self.assertEqual(
                surface.get_at((rect_width - i - 1, rect_height - i - 1)), color
            )
        self.assertEqual(surface.get_at((line_width, line_width)), (0, 0, 0))
        self.assertEqual(
            surface.get_at((rect_width - line_width - 1, line_width)), (0, 0, 0)
        )
        self.assertEqual(
            surface.get_at((line_width, rect_height - line_width - 1)), (0, 0, 0)
        )
        self.assertEqual(
            surface.get_at((rect_width - line_width - 1, rect_height - line_width - 1)),
            (0, 0, 0),
        )

    def test_rect__bounding_rect(self):
        """Ensures draw rect returns the correct bounding rect.

        Tests rects on and off the surface and a range of width/thickness
        values.
        """
        rect_color = pygame.Color("red")
        surf_color = pygame.Color("black")
        min_width = min_height = 5
        max_width = max_height = 7
        sizes = ((min_width, min_height), (max_width, max_height))
        surface = pygame.Surface((20, 20), 0, 32)
        surf_rect = surface.get_rect()
        # Make a rect that is bigger than the surface to help test drawing
        # rects off and partially off the surface.
        big_rect = surf_rect.inflate(min_width * 2 + 1, min_height * 2 + 1)

        for pos in rect_corners_mids_and_center(
            surf_rect
        ) + rect_corners_mids_and_center(big_rect):
            # Each of the rect's position attributes will be set to the pos
            # value.
            for attr in RECT_POSITION_ATTRIBUTES:
                # Test using different rect sizes and thickness values.
                for width, height in sizes:
                    rect = pygame.Rect((0, 0), (width, height))
                    setattr(rect, attr, pos)

                    for thickness in range(4):
                        surface.fill(surf_color)  # Clear for each test.

                        bounding_rect = self.draw_rect(
                            surface, rect_color, rect, thickness
                        )

                        # Calculating the expected_rect after the rect is
                        # drawn (it uses what is actually drawn).
                        expected_rect = create_bounding_rect(
                            surface, surf_color, rect.topleft
                        )

                        self.assertEqual(
                            bounding_rect,
                            expected_rect,
                            f"thickness={thickness}",
                        )

    def test_rect__surface_clip(self):
        """Ensures draw rect respects a surface's clip area.

        Tests drawing the rect filled and unfilled.
        """
        surfw = surfh = 30
        rect_color = pygame.Color("red")
        surface_color = pygame.Color("green")
        surface = pygame.Surface((surfw, surfh))
        surface.fill(surface_color)

        clip_rect = pygame.Rect((0, 0), (8, 10))
        clip_rect.center = surface.get_rect().center
        test_rect = clip_rect.copy()  # Manages the rect's pos.

        for width in (0, 1):  # Filled and unfilled.
            # Test centering the rect along the clip rect's edge.
            for center in rect_corners_mids_and_center(clip_rect):
                # Get the expected points by drawing the rect without the
                # clip area set.
                test_rect.center = center
                surface.set_clip(None)
                surface.fill(surface_color)
                self.draw_rect(surface, rect_color, test_rect, width)
                expected_pts = get_color_points(surface, rect_color, clip_rect)

                # Clear the surface and set the clip area. Redraw the rect
                # and check that only the clip area is modified.
                surface.fill(surface_color)
                surface.set_clip(clip_rect)

                self.draw_rect(surface, rect_color, test_rect, width)

                surface.lock()  # For possible speed up.

                # Check all the surface points to ensure only the expected_pts
                # are the rect_color.
                for pt in ((x, y) for x in range(surfw) for y in range(surfh)):
                    if pt in expected_pts:
                        expected_color = rect_color
                    else:
                        expected_color = surface_color

                    self.assertEqual(surface.get_at(pt), expected_color, pt)

                surface.unlock()


class DrawRectTest(DrawRectMixin, DrawTestCase):
    """Test draw module function rect.

    This class inherits the general tests from DrawRectMixin. It is also the
    class to add any draw.rect specific tests to.
    """


# Commented out to avoid cluttering the test output. Add back in if draw_py
# ever properly supports drawing rects.
# @unittest.skip('draw_py.draw_rect not supported yet')
# class PythonDrawRectTest(DrawRectMixin, PythonDrawTestCase):
#    """Test draw_py module function draw_rect.
#
#    This class inherits the general tests from DrawRectMixin. It is also the
#    class to add any draw_py.draw_rect specific tests to.
#    """


### Circle Testing ############################################################


class DrawCircleMixin:
    """Mixin tests for drawing circles.

    This class contains all the general circle drawing tests.
    """

    def test_circle__args(self):
        """Ensures draw circle accepts the correct args."""
        bounds_rect = self.draw_circle(
            pygame.Surface((3, 3)), (0, 10, 0, 50), (0, 0), 3, 1, 1, 0, 1, 1
        )

        self.assertIsInstance(bounds_rect, pygame.Rect)

    def test_circle__args_without_width(self):
        """Ensures draw circle accepts the args without a width and
        quadrants."""
        bounds_rect = self.draw_circle(pygame.Surface((2, 2)), (0, 0, 0, 50), (1, 1), 1)

        self.assertIsInstance(bounds_rect, pygame.Rect)

    def test_circle__args_with_negative_width(self):
        """Ensures draw circle accepts the args with negative width."""
        bounds_rect = self.draw_circle(
            pygame.Surface((2, 2)), (0, 0, 0, 50), (1, 1), 1, -1
        )

        self.assertIsInstance(bounds_rect, pygame.Rect)
        self.assertEqual(bounds_rect, pygame.Rect(1, 1, 0, 0))

    def test_circle__args_with_width_gt_radius(self):
        """Ensures draw circle accepts the args with width > radius."""
        bounds_rect = self.draw_circle(
            pygame.Surface((2, 2)), (0, 0, 0, 50), (1, 1), 2, 3, 0, 0, 0, 0
        )

        self.assertIsInstance(bounds_rect, pygame.Rect)
        self.assertEqual(bounds_rect, pygame.Rect(0, 0, 2, 2))

    def test_circle__kwargs(self):
        """Ensures draw circle accepts the correct kwargs
        with and without a width and quadrant arguments.
        """
        kwargs_list = [
            {
                "surface": pygame.Surface((4, 4)),
                "color": pygame.Color("yellow"),
                "center": (2, 2),
                "radius": 2,
                "width": 1,
                "draw_top_right": True,
                "draw_top_left": True,
                "draw_bottom_left": False,
                "draw_bottom_right": True,
            },
            {
                "surface": pygame.Surface((2, 1)),
                "color": (0, 10, 20),
                "center": (1, 1),
                "radius": 1,
            },
        ]

        for kwargs in kwargs_list:
            bounds_rect = self.draw_circle(**kwargs)

            self.assertIsInstance(bounds_rect, pygame.Rect)

    def test_circle__kwargs_order_independent(self):
        """Ensures draw circle's kwargs are not order dependent."""
        bounds_rect = self.draw_circle(
            draw_top_right=False,
            color=(10, 20, 30),
            surface=pygame.Surface((3, 2)),
            width=0,
            draw_bottom_left=False,
            center=(1, 0),
            draw_bottom_right=False,
            radius=2,
            draw_top_left=True,
        )

        self.assertIsInstance(bounds_rect, pygame.Rect)

    def test_circle__args_missing(self):
        """Ensures draw circle detects any missing required args."""
        surface = pygame.Surface((1, 1))
        color = pygame.Color("blue")

        with self.assertRaises(TypeError):
            bounds_rect = self.draw_circle(surface, color, (0, 0))

        with self.assertRaises(TypeError):
            bounds_rect = self.draw_circle(surface, color)

        with self.assertRaises(TypeError):
            bounds_rect = self.draw_circle(surface)

        with self.assertRaises(TypeError):
            bounds_rect = self.draw_circle()

    def test_circle__kwargs_missing(self):
        """Ensures draw circle detects any missing required kwargs."""
        kwargs = {
            "surface": pygame.Surface((1, 2)),
            "color": pygame.Color("red"),
            "center": (1, 0),
            "radius": 2,
            "width": 1,
            "draw_top_right": False,
            "draw_top_left": False,
            "draw_bottom_left": False,
            "draw_bottom_right": True,
        }

        for name in ("radius", "center", "color", "surface"):
            invalid_kwargs = dict(kwargs)
            invalid_kwargs.pop(name)  # Pop from a copy.

            with self.assertRaises(TypeError):
                bounds_rect = self.draw_circle(**invalid_kwargs)

    def test_circle__arg_invalid_types(self):
        """Ensures draw circle detects invalid arg types."""
        surface = pygame.Surface((2, 2))
        color = pygame.Color("blue")
        center = (1, 1)
        radius = 1

        with self.assertRaises(TypeError):
            # Invalid draw_top_right.
            bounds_rect = self.draw_circle(
                surface, color, center, radius, 1, "a", 1, 1, 1
            )

        with self.assertRaises(TypeError):
            # Invalid draw_top_left.
            bounds_rect = self.draw_circle(
                surface, color, center, radius, 1, 1, "b", 1, 1
            )

        with self.assertRaises(TypeError):
            # Invalid draw_bottom_left.
            bounds_rect = self.draw_circle(
                surface, color, center, radius, 1, 1, 1, "c", 1
            )

        with self.assertRaises(TypeError):
            # Invalid draw_bottom_right.
            bounds_rect = self.draw_circle(
                surface, color, center, radius, 1, 1, 1, 1, "d"
            )

        with self.assertRaises(TypeError):
            # Invalid width.
            bounds_rect = self.draw_circle(surface, color, center, radius, "1")

        with self.assertRaises(TypeError):
            # Invalid radius.
            bounds_rect = self.draw_circle(surface, color, center, "2")

        with self.assertRaises(TypeError):
            # Invalid center.
            bounds_rect = self.draw_circle(surface, color, (1, 2, 3), radius)

        with self.assertRaises(TypeError):
            # Invalid color.
            bounds_rect = self.draw_circle(surface, 2.3, center, radius)

        with self.assertRaises(TypeError):
            # Invalid surface.
            bounds_rect = self.draw_circle((1, 2, 3, 4), color, center, radius)

    def test_circle__kwarg_invalid_types(self):
        """Ensures draw circle detects invalid kwarg types."""
        surface = pygame.Surface((3, 3))
        color = pygame.Color("green")
        center = (0, 1)
        radius = 1
        width = 1
        quadrant = 1
        kwargs_list = [
            {
                "surface": pygame.Surface,  # Invalid surface.
                "color": color,
                "center": center,
                "radius": radius,
                "width": width,
                "draw_top_right": True,
                "draw_top_left": True,
                "draw_bottom_left": True,
                "draw_bottom_right": True,
            },
            {
                "surface": surface,
                "color": 2.3,  # Invalid color.
                "center": center,
                "radius": radius,
                "width": width,
                "draw_top_right": True,
                "draw_top_left": True,
                "draw_bottom_left": True,
                "draw_bottom_right": True,
            },
            {
                "surface": surface,
                "color": color,
                "center": (1, 1, 1),  # Invalid center.
                "radius": radius,
                "width": width,
                "draw_top_right": True,
                "draw_top_left": True,
                "draw_bottom_left": True,
                "draw_bottom_right": True,
            },
            {
                "surface": surface,
                "color": color,
                "center": center,
                "radius": "1",  # Invalid radius.
                "width": width,
                "draw_top_right": True,
                "draw_top_left": True,
                "draw_bottom_left": True,
                "draw_bottom_right": True,
            },
            {
                "surface": surface,
                "color": color,
                "center": center,
                "radius": radius,
                "width": 1.2,  # Invalid width.
                "draw_top_right": True,
                "draw_top_left": True,
                "draw_bottom_left": True,
                "draw_bottom_right": True,
            },
            {
                "surface": surface,
                "color": color,
                "center": center,
                "radius": radius,
                "width": width,
                "draw_top_right": "True",  # Invalid draw_top_right
                "draw_top_left": True,
                "draw_bottom_left": True,
                "draw_bottom_right": True,
            },
            {
                "surface": surface,
                "color": color,
                "center": center,
                "radius": radius,
                "width": width,
                "draw_top_right": True,
                "draw_top_left": "True",  # Invalid draw_top_left
                "draw_bottom_left": True,
                "draw_bottom_right": True,
            },
            {
                "surface": surface,
                "color": color,
                "center": center,
                "radius": radius,
                "width": width,
                "draw_top_right": True,
                "draw_top_left": True,
                "draw_bottom_left": 3.14,  # Invalid draw_bottom_left
                "draw_bottom_right": True,
            },
            {
                "surface": surface,
                "color": color,
                "center": center,
                "radius": radius,
                "width": width,
                "draw_top_right": True,
                "draw_top_left": True,
                "draw_bottom_left": True,
                "draw_bottom_right": "quadrant",  # Invalid draw_bottom_right
            },
        ]

        for kwargs in kwargs_list:
            with self.assertRaises(TypeError):
                bounds_rect = self.draw_circle(**kwargs)

    def test_circle__kwarg_invalid_name(self):
        """Ensures draw circle detects invalid kwarg names."""
        surface = pygame.Surface((2, 3))
        color = pygame.Color("cyan")
        center = (0, 0)
        radius = 2
        kwargs_list = [
            {
                "surface": surface,
                "color": color,
                "center": center,
                "radius": radius,
                "width": 1,
                "quadrant": 1,
                "draw_top_right": True,
                "draw_top_left": True,
                "draw_bottom_left": True,
                "draw_bottom_right": True,
            },
            {
                "surface": surface,
                "color": color,
                "center": center,
                "radius": radius,
                "invalid": 1,
            },
        ]

        for kwargs in kwargs_list:
            with self.assertRaises(TypeError):
                bounds_rect = self.draw_circle(**kwargs)

    def test_circle__args_and_kwargs(self):
        """Ensures draw circle accepts a combination of args/kwargs"""
        surface = pygame.Surface((3, 1))
        color = (255, 255, 0, 0)
        center = (1, 0)
        radius = 2
        width = 0
        draw_top_right = True
        draw_top_left = False
        draw_bottom_left = False
        draw_bottom_right = True
        kwargs = {
            "surface": surface,
            "color": color,
            "center": center,
            "radius": radius,
            "width": width,
            "draw_top_right": True,
            "draw_top_left": True,
            "draw_bottom_left": True,
            "draw_bottom_right": True,
        }

        for name in (
            "surface",
            "color",
            "center",
            "radius",
            "width",
            "draw_top_right",
            "draw_top_left",
            "draw_bottom_left",
            "draw_bottom_right",
        ):
            kwargs.pop(name)

            if "surface" == name:
                bounds_rect = self.draw_circle(surface, **kwargs)
            elif "color" == name:
                bounds_rect = self.draw_circle(surface, color, **kwargs)
            elif "center" == name:
                bounds_rect = self.draw_circle(surface, color, center, **kwargs)
            elif "radius" == name:
                bounds_rect = self.draw_circle(surface, color, center, radius, **kwargs)
            elif "width" == name:
                bounds_rect = self.draw_circle(
                    surface, color, center, radius, width, **kwargs
                )
            elif "draw_top_right" == name:
                bounds_rect = self.draw_circle(
                    surface, color, center, radius, width, draw_top_right, **kwargs
                )
            elif "draw_top_left" == name:
                bounds_rect = self.draw_circle(
                    surface,
                    color,
                    center,
                    radius,
                    width,
                    draw_top_right,
                    draw_top_left,
                    **kwargs,
                )
            elif "draw_bottom_left" == name:
                bounds_rect = self.draw_circle(
                    surface,
                    color,
                    center,
                    radius,
                    width,
                    draw_top_right,
                    draw_top_left,
                    draw_bottom_left,
                    **kwargs,
                )
            else:
                bounds_rect = self.draw_circle(
                    surface,
                    color,
                    center,
                    radius,
                    width,
                    draw_top_right,
                    draw_top_left,
                    draw_bottom_left,
                    draw_bottom_right,
                    **kwargs,
                )

            self.assertIsInstance(bounds_rect, pygame.Rect)

    def test_circle__valid_width_values(self):
        """Ensures draw circle accepts different width values."""
        center = (2, 2)
        radius = 1
        pos = (center[0] - radius, center[1])
        surface_color = pygame.Color("white")
        surface = pygame.Surface((3, 4))
        color = (10, 20, 30, 255)
        kwargs = {
            "surface": surface,
            "color": color,
            "center": center,
            "radius": radius,
            "width": None,
            "draw_top_right": True,
            "draw_top_left": True,
            "draw_bottom_left": True,
            "draw_bottom_right": True,
        }

        for width in (-100, -10, -1, 0, 1, 10, 100):
            surface.fill(surface_color)  # Clear for each test.
            kwargs["width"] = width
            expected_color = color if width >= 0 else surface_color

            bounds_rect = self.draw_circle(**kwargs)

            self.assertEqual(surface.get_at(pos), expected_color)
            self.assertIsInstance(bounds_rect, pygame.Rect)

    def test_circle__valid_radius_values(self):
        """Ensures draw circle accepts different radius values."""
        pos = center = (2, 2)
        surface_color = pygame.Color("white")
        surface = pygame.Surface((3, 4))
        color = (10, 20, 30, 255)
        kwargs = {
            "surface": surface,
            "color": color,
            "center": center,
            "radius": None,
            "width": 0,
            "draw_top_right": True,
            "draw_top_left": True,
            "draw_bottom_left": True,
            "draw_bottom_right": True,
        }

        for radius in (-10, -1, 0, 1, 10):
            surface.fill(surface_color)  # Clear for each test.
            kwargs["radius"] = radius
            expected_color = color if radius > 0 else surface_color

            bounds_rect = self.draw_circle(**kwargs)

            self.assertEqual(surface.get_at(pos), expected_color)
            self.assertIsInstance(bounds_rect, pygame.Rect)

    def test_circle__valid_center_formats(self):
        """Ensures draw circle accepts different center formats."""
        expected_color = pygame.Color("red")
        surface_color = pygame.Color("black")
        surface = pygame.Surface((4, 4))
        kwargs = {
            "surface": surface,
            "color": expected_color,
            "center": None,
            "radius": 1,
            "width": 0,
            "draw_top_right": True,
            "draw_top_left": True,
            "draw_bottom_left": True,
            "draw_bottom_right": True,
        }
        x, y = 2, 2  # center position

        # The center values can be ints or floats.
        for center in ((x, y), (x + 0.1, y), (x, y + 0.1), (x + 0.1, y + 0.1)):
            # The center type can be a tuple/list/Vector2.
            for seq_type in (tuple, list, Vector2):
                surface.fill(surface_color)  # Clear for each test.
                kwargs["center"] = seq_type(center)

                bounds_rect = self.draw_circle(**kwargs)

                self.assertEqual(surface.get_at((x, y)), expected_color)
                self.assertIsInstance(bounds_rect, pygame.Rect)

    def test_circle__valid_color_formats(self):
        """Ensures draw circle accepts different color formats."""
        center = (2, 2)
        radius = 1
        pos = (center[0] - radius, center[1])
        green_color = pygame.Color("green")
        surface_color = pygame.Color("black")
        surface = pygame.Surface((3, 4))
        kwargs = {
            "surface": surface,
            "color": None,
            "center": center,
            "radius": radius,
            "width": 0,
            "draw_top_right": True,
            "draw_top_left": True,
            "draw_bottom_left": True,
            "draw_bottom_right": True,
        }
        greens = (
            (0, 255, 0),
            (0, 255, 0, 255),
            surface.map_rgb(green_color),
            green_color,
        )

        for color in greens:
            surface.fill(surface_color)  # Clear for each test.
            kwargs["color"] = color

            if isinstance(color, int):
                expected_color = surface.unmap_rgb(color)
            else:
                expected_color = green_color

            bounds_rect = self.draw_circle(**kwargs)

            self.assertEqual(surface.get_at(pos), expected_color)
            self.assertIsInstance(bounds_rect, pygame.Rect)

    def test_circle__invalid_color_formats(self):
        """Ensures draw circle handles invalid color formats correctly."""
        kwargs = {
            "surface": pygame.Surface((4, 3)),
            "color": None,
            "center": (1, 2),
            "radius": 1,
            "width": 0,
            "draw_top_right": True,
            "draw_top_left": True,
            "draw_bottom_left": True,
            "draw_bottom_right": True,
        }

        for expected_color in (2.3, self):
            kwargs["color"] = expected_color

            with self.assertRaises(TypeError):
                bounds_rect = self.draw_circle(**kwargs)

    def test_circle__floats(self):
        """Ensure that floats are accepted."""
        draw.circle(
            surface=pygame.Surface((4, 4)),
            color=(255, 255, 127),
            center=(1.5, 1.5),
            radius=1.3,
            width=0,
            draw_top_right=True,
            draw_top_left=True,
            draw_bottom_left=True,
            draw_bottom_right=True,
        )

        draw.circle(
            surface=pygame.Surface((4, 4)),
            color=(255, 255, 127),
            center=Vector2(1.5, 1.5),
            radius=1.3,
            width=0,
            draw_top_right=True,
            draw_top_left=True,
            draw_bottom_left=True,
            draw_bottom_right=True,
        )

        draw.circle(pygame.Surface((2, 2)), (0, 0, 0, 50), (1.3, 1.3), 1.2)

    # def test_circle_clip(self):
    #     """ maybe useful to help work out circle clip algorithm."""
    #     MAX = max
    #     MIN = min
    #     posx=30
    #     posy=15
    #     radius=1
    #     l=29
    #     t=14
    #     r=30
    #     b=16
    #     clip_rect_x=0
    #     clip_rect_y=0
    #     clip_rect_w=30
    #     clip_rect_h=30

    #     l = MAX(posx - radius, clip_rect_x)
    #     t = MAX(posy - radius, clip_rect_y)
    #     r = MIN(posx + radius, clip_rect_x + clip_rect_w)
    #     b = MIN(posy + radius, clip_rect_y + clip_rect_h)

    #     l, t, MAX(r - l, 0), MAX(b - t, 0)

    def test_circle__bounding_rect(self):
        """Ensures draw circle returns the correct bounding rect.

        Tests circles on and off the surface and a range of width/thickness
        values.
        """
        circle_color = pygame.Color("red")
        surf_color = pygame.Color("black")
        max_radius = 3
        surface = pygame.Surface((30, 30), 0, 32)
        surf_rect = surface.get_rect()
        # Make a rect that is bigger than the surface to help test drawing
        # circles off and partially off the surface. Make this rect such that
        # when centering the test circle on one of its corners, the circle is
        # drawn fully off the test surface, but a rect bounding the circle
        # would still overlap with the test surface.
        big_rect = surf_rect.inflate(max_radius * 2 - 1, max_radius * 2 - 1)

        for pos in rect_corners_mids_and_center(
            surf_rect
        ) + rect_corners_mids_and_center(big_rect):
            # Test using different radius and thickness values.
            for radius in range(max_radius + 1):
                for thickness in range(radius + 1):
                    surface.fill(surf_color)  # Clear for each test.

                    bounding_rect = self.draw_circle(
                        surface, circle_color, pos, radius, thickness
                    )

                    # Calculating the expected_rect after the circle is
                    # drawn (it uses what is actually drawn).
                    expected_rect = create_bounding_rect(surface, surf_color, pos)

                    # print("pos:%s:, radius:%s:, thickness:%s:" % (pos, radius, thickness))
                    # self.assertEqual(bounding_rect, expected_rect)
                    with self.subTest(
                        surface=surface,
                        circle_color=circle_color,
                        pos=pos,
                        radius=radius,
                        thickness=thickness,
                    ):
                        self.assertEqual(bounding_rect, expected_rect)

    def test_circle_negative_radius(self):
        """Ensures negative radius circles return zero sized bounding rect."""
        surf = pygame.Surface((200, 200))
        color = (0, 0, 0, 50)
        center = surf.get_height() // 2, surf.get_height() // 2

        bounding_rect = self.draw_circle(surf, color, center, radius=-1, width=1)
        self.assertEqual(bounding_rect.size, (0, 0))

    def test_circle_zero_radius(self):
        """Ensures zero radius circles does not draw a center pixel.

        NOTE: This is backwards incompatible behaviour with 1.9.x.
        """
        surf = pygame.Surface((200, 200))
        circle_color = pygame.Color("red")
        surf_color = pygame.Color("black")
        center = (100, 100)
        radius = 0
        width = 1

        bounding_rect = self.draw_circle(surf, circle_color, center, radius, width)
        expected_rect = create_bounding_rect(surf, surf_color, center)
        self.assertEqual(bounding_rect, expected_rect)
        self.assertEqual(bounding_rect, pygame.Rect(100, 100, 0, 0))

    def test_circle__surface_clip(self):
        """Ensures draw circle respects a surface's clip area.

        Tests drawing the circle filled and unfilled.
        """
        surfw = surfh = 25
        circle_color = pygame.Color("red")
        surface_color = pygame.Color("green")
        surface = pygame.Surface((surfw, surfh))
        surface.fill(surface_color)

        clip_rect = pygame.Rect((0, 0), (10, 10))
        clip_rect.center = surface.get_rect().center
        radius = clip_rect.w // 2 + 1

        for width in (0, 1):  # Filled and unfilled.
            # Test centering the circle along the clip rect's edge.
            for center in rect_corners_mids_and_center(clip_rect):
                # Get the expected points by drawing the circle without the
                # clip area set.
                surface.set_clip(None)
                surface.fill(surface_color)
                self.draw_circle(surface, circle_color, center, radius, width)
                expected_pts = get_color_points(surface, circle_color, clip_rect)

                # Clear the surface and set the clip area. Redraw the circle
                # and check that only the clip area is modified.
                surface.fill(surface_color)
                surface.set_clip(clip_rect)

                self.draw_circle(surface, circle_color, center, radius, width)

                surface.lock()  # For possible speed up.

                # Check all the surface points to ensure only the expected_pts
                # are the circle_color.
                for pt in ((x, y) for x in range(surfw) for y in range(surfh)):
                    if pt in expected_pts:
                        expected_color = circle_color
                    else:
                        expected_color = surface_color

                    self.assertEqual(surface.get_at(pt), expected_color, pt)

                surface.unlock()

    def test_circle_shape(self):
        """Ensures there are no holes in the circle, and no overdrawing.

        Tests drawing a thick circle.
        Measures the distance of the drawn pixels from the circle center.
        """
        surfw = surfh = 100
        circle_color = pygame.Color("red")
        surface_color = pygame.Color("green")
        surface = pygame.Surface((surfw, surfh))
        surface.fill(surface_color)

        (cx, cy) = center = (50, 50)
        radius = 45
        width = 25

        dest_rect = self.draw_circle(surface, circle_color, center, radius, width)

        for pt in test_utils.rect_area_pts(dest_rect):
            x, y = pt
            sqr_distance = (x - cx) ** 2 + (y - cy) ** 2
            if (radius - width + 1) ** 2 < sqr_distance < (radius - 1) ** 2:
                self.assertEqual(surface.get_at(pt), circle_color)
            if (
                sqr_distance < (radius - width - 1) ** 2
                or sqr_distance > (radius + 1) ** 2
            ):
                self.assertEqual(surface.get_at(pt), surface_color)

    def test_circle__diameter(self):
        """Ensures draw circle is twice size of radius high and wide."""
        surf = pygame.Surface((200, 200))
        color = (0, 0, 0, 50)
        center = surf.get_height() // 2, surf.get_height() // 2
        width = 1
        radius = 6
        for radius in range(1, 65):
            bounding_rect = self.draw_circle(surf, color, center, radius, width)
            self.assertEqual(bounding_rect.width, radius * 2)
            self.assertEqual(bounding_rect.height, radius * 2)

    def test_x_bounds(self):
        """ensures a circle is drawn properly when there is a negative x, or a big x."""

        surf = pygame.Surface((200, 200))
        bgcolor = (0, 0, 0, 255)
        surf.fill(bgcolor)
        color = (255, 0, 0, 255)
        width = 1
        radius = 10

        where = (0, 30)
        bounding_rect1 = self.draw_circle(surf, color, where, radius=radius)
        self.assertEqual(
            bounding_rect1,
            pygame.Rect(0, where[1] - radius, where[0] + radius, radius * 2),
        )
        self.assertEqual(
            surf.get_at((where[0] if where[0] > 0 else 0, where[1])), color
        )
        self.assertEqual(surf.get_at((where[0] + radius + 1, where[1])), bgcolor)
        self.assertEqual(surf.get_at((where[0] + radius - 1, where[1])), color)

        surf.fill(bgcolor)
        where = (-1e30, 80)
        bounding_rect1 = self.draw_circle(surf, color, where, radius=radius)
        self.assertEqual(bounding_rect1, pygame.Rect(where[0], where[1], 0, 0))
        self.assertEqual(surf.get_at((0 + radius, where[1])), bgcolor)

        surf.fill(bgcolor)
        where = (surf.get_width() + radius * 2, 80)
        bounding_rect1 = self.draw_circle(surf, color, where, radius=radius)
        self.assertEqual(bounding_rect1, pygame.Rect(where[0], where[1], 0, 0))
        self.assertEqual(surf.get_at((0, where[1])), bgcolor)
        self.assertEqual(surf.get_at((0 + radius // 2, where[1])), bgcolor)
        self.assertEqual(surf.get_at((surf.get_width() - 1, where[1])), bgcolor)
        self.assertEqual(surf.get_at((surf.get_width() - radius, where[1])), bgcolor)

        surf.fill(bgcolor)
        where = (-1, 80)
        bounding_rect1 = self.draw_circle(surf, color, where, radius=radius)
        self.assertEqual(
            bounding_rect1,
            pygame.Rect(0, where[1] - radius, where[0] + radius, radius * 2),
        )
        self.assertEqual(
            surf.get_at((where[0] if where[0] > 0 else 0, where[1])), color
        )
        self.assertEqual(surf.get_at((where[0] + radius, where[1])), bgcolor)
        self.assertEqual(surf.get_at((where[0] + radius - 1, where[1])), color)


class DrawCircleTest(DrawCircleMixin, DrawTestCase):
    """Test draw module function circle.

    This class inherits the general tests from DrawCircleMixin. It is also
    the class to add any draw.circle specific tests to.
    """


# Commented out to avoid cluttering the test output. Add back in if draw_py
# ever properly supports drawing circles.
# @unittest.skip('draw_py.draw_circle not supported yet')
# class PythonDrawCircleTest(DrawCircleMixin, PythonDrawTestCase):
#    """Test draw_py module function draw_circle."
#
#    This class inherits the general tests from DrawCircleMixin. It is also
#    the class to add any draw_py.draw_circle specific tests to.
#    """


### Arc Testing ###############################################################


class DrawArcMixin:
    """Mixin tests for drawing arcs.

    This class contains all the general arc drawing tests.
    """

    def test_arc__args(self):
        """Ensures draw arc accepts the correct args."""
        bounds_rect = self.draw_arc(
            pygame.Surface((3, 3)), (0, 10, 0, 50), (1, 1, 2, 2), 0, 1, 1
        )

        self.assertIsInstance(bounds_rect, pygame.Rect)

    def test_arc__args_without_width(self):
        """Ensures draw arc accepts the args without a width."""
        bounds_rect = self.draw_arc(
            pygame.Surface((2, 2)), (1, 1, 1, 99), pygame.Rect((0, 0), (2, 2)), 1.1, 2.1
        )

        self.assertIsInstance(bounds_rect, pygame.Rect)

    def test_arc__args_with_negative_width(self):
        """Ensures draw arc accepts the args with negative width."""
        bounds_rect = self.draw_arc(
            pygame.Surface((3, 3)), (10, 10, 50, 50), (1, 1, 2, 2), 0, 1, -1
        )

        self.assertIsInstance(bounds_rect, pygame.Rect)
        self.assertEqual(bounds_rect, pygame.Rect(1, 1, 0, 0))

    def test_arc__args_with_width_gt_radius(self):
        """Ensures draw arc accepts the args with
        width > rect.w // 2 and width > rect.h // 2.
        """
        rect = pygame.Rect((0, 0), (4, 4))
        bounds_rect = self.draw_arc(
            pygame.Surface((3, 3)), (10, 10, 50, 50), rect, 0, 45, rect.w // 2 + 1
        )

        self.assertIsInstance(bounds_rect, pygame.Rect)

        bounds_rect = self.draw_arc(
            pygame.Surface((3, 3)), (10, 10, 50, 50), rect, 0, 45, rect.h // 2 + 1
        )

        self.assertIsInstance(bounds_rect, pygame.Rect)

    def test_arc__kwargs(self):
        """Ensures draw arc accepts the correct kwargs
        with and without a width arg.
        """
        kwargs_list = [
            {
                "surface": pygame.Surface((4, 4)),
                "color": pygame.Color("yellow"),
                "rect": pygame.Rect((0, 0), (3, 2)),
                "start_angle": 0.5,
                "stop_angle": 3,
                "width": 1,
            },
            {
                "surface": pygame.Surface((2, 1)),
                "color": (0, 10, 20),
                "rect": (0, 0, 2, 2),
                "start_angle": 1,
                "stop_angle": 3.1,
            },
        ]

        for kwargs in kwargs_list:
            bounds_rect = self.draw_arc(**kwargs)

            self.assertIsInstance(bounds_rect, pygame.Rect)

    def test_arc__kwargs_order_independent(self):
        """Ensures draw arc's kwargs are not order dependent."""
        bounds_rect = self.draw_arc(
            stop_angle=1,
            start_angle=2.2,
            color=(1, 2, 3),
            surface=pygame.Surface((3, 2)),
            width=1,
            rect=pygame.Rect((1, 0), (2, 3)),
        )

        self.assertIsInstance(bounds_rect, pygame.Rect)

    def test_arc__args_missing(self):
        """Ensures draw arc detects any missing required args."""
        surface = pygame.Surface((1, 1))
        color = pygame.Color("red")
        rect = pygame.Rect((0, 0), (2, 2))

        with self.assertRaises(TypeError):
            bounds_rect = self.draw_arc(surface, color, rect, 0.1)

        with self.assertRaises(TypeError):
            bounds_rect = self.draw_arc(surface, color, rect)

        with self.assertRaises(TypeError):
            bounds_rect = self.draw_arc(surface, color)

        with self.assertRaises(TypeError):
            bounds_rect = self.draw_arc(surface)

        with self.assertRaises(TypeError):
            bounds_rect = self.draw_arc()

    def test_arc__kwargs_missing(self):
        """Ensures draw arc detects any missing required kwargs."""
        kwargs = {
            "surface": pygame.Surface((1, 2)),
            "color": pygame.Color("red"),
            "rect": pygame.Rect((1, 0), (2, 2)),
            "start_angle": 0.1,
            "stop_angle": 2,
            "width": 1,
        }

        for name in ("stop_angle", "start_angle", "rect", "color", "surface"):
            invalid_kwargs = dict(kwargs)
            invalid_kwargs.pop(name)  # Pop from a copy.

            with self.assertRaises(TypeError):
                bounds_rect = self.draw_arc(**invalid_kwargs)

    def test_arc__arg_invalid_types(self):
        """Ensures draw arc detects invalid arg types."""
        surface = pygame.Surface((2, 2))
        color = pygame.Color("blue")
        rect = pygame.Rect((1, 1), (3, 3))

        with self.assertRaises(TypeError):
            # Invalid width.
            bounds_rect = self.draw_arc(surface, color, rect, 0, 1, "1")

        with self.assertRaises(TypeError):
            # Invalid stop_angle.
            bounds_rect = self.draw_arc(surface, color, rect, 0, "1", 1)

        with self.assertRaises(TypeError):
            # Invalid start_angle.
            bounds_rect = self.draw_arc(surface, color, rect, "1", 0, 1)

        with self.assertRaises(TypeError):
            # Invalid rect.
            bounds_rect = self.draw_arc(surface, color, (1, 2, 3, 4, 5), 0, 1, 1)

        with self.assertRaises(TypeError):
            # Invalid color.
            bounds_rect = self.draw_arc(surface, 2.3, rect, 0, 1, 1)

        with self.assertRaises(TypeError):
            # Invalid surface.
            bounds_rect = self.draw_arc(rect, color, rect, 0, 1, 1)

    def test_arc__kwarg_invalid_types(self):
        """Ensures draw arc detects invalid kwarg types."""
        surface = pygame.Surface((3, 3))
        color = pygame.Color("green")
        rect = pygame.Rect((0, 1), (4, 2))
        start = 3
        stop = 4
        kwargs_list = [
            {
                "surface": pygame.Surface,  # Invalid surface.
                "color": color,
                "rect": rect,
                "start_angle": start,
                "stop_angle": stop,
                "width": 1,
            },
            {
                "surface": surface,
                "color": 2.3,  # Invalid color.
                "rect": rect,
                "start_angle": start,
                "stop_angle": stop,
                "width": 1,
            },
            {
                "surface": surface,
                "color": color,
                "rect": (0, 0, 0),  # Invalid rect.
                "start_angle": start,
                "stop_angle": stop,
                "width": 1,
            },
            {
                "surface": surface,
                "color": color,
                "rect": rect,
                "start_angle": "1",  # Invalid start_angle.
                "stop_angle": stop,
                "width": 1,
            },
            {
                "surface": surface,
                "color": color,
                "rect": rect,
                "start_angle": start,
                "stop_angle": "1",  # Invalid stop_angle.
                "width": 1,
            },
            {
                "surface": surface,
                "color": color,
                "rect": rect,
                "start_angle": start,
                "stop_angle": stop,
                "width": 1.1,
            },
        ]  # Invalid width.

        for kwargs in kwargs_list:
            with self.assertRaises(TypeError):
                bounds_rect = self.draw_arc(**kwargs)

    def test_arc__kwarg_invalid_name(self):
        """Ensures draw arc detects invalid kwarg names."""
        surface = pygame.Surface((2, 3))
        color = pygame.Color("cyan")
        rect = pygame.Rect((0, 1), (2, 2))
        start = 0.9
        stop = 2.3
        kwargs_list = [
            {
                "surface": surface,
                "color": color,
                "rect": rect,
                "start_angle": start,
                "stop_angle": stop,
                "width": 1,
                "invalid": 1,
            },
            {
                "surface": surface,
                "color": color,
                "rect": rect,
                "start_angle": start,
                "stop_angle": stop,
                "invalid": 1,
            },
        ]

        for kwargs in kwargs_list:
            with self.assertRaises(TypeError):
                bounds_rect = self.draw_arc(**kwargs)

    def test_arc__args_and_kwargs(self):
        """Ensures draw arc accepts a combination of args/kwargs"""
        surface = pygame.Surface((3, 1))
        color = (255, 255, 0, 0)
        rect = pygame.Rect((1, 0), (2, 3))
        start = 0.6
        stop = 2
        width = 1
        kwargs = {
            "surface": surface,
            "color": color,
            "rect": rect,
            "start_angle": start,
            "stop_angle": stop,
            "width": width,
        }

        for name in ("surface", "color", "rect", "start_angle", "stop_angle"):
            kwargs.pop(name)

            if "surface" == name:
                bounds_rect = self.draw_arc(surface, **kwargs)
            elif "color" == name:
                bounds_rect = self.draw_arc(surface, color, **kwargs)
            elif "rect" == name:
                bounds_rect = self.draw_arc(surface, color, rect, **kwargs)
            elif "start_angle" == name:
                bounds_rect = self.draw_arc(surface, color, rect, start, **kwargs)
            elif "stop_angle" == name:
                bounds_rect = self.draw_arc(surface, color, rect, start, stop, **kwargs)
            else:
                bounds_rect = self.draw_arc(
                    surface, color, rect, start, stop, width, **kwargs
                )

            self.assertIsInstance(bounds_rect, pygame.Rect)

    def test_arc__valid_width_values(self):
        """Ensures draw arc accepts different width values."""
        arc_color = pygame.Color("yellow")
        surface_color = pygame.Color("white")
        surface = pygame.Surface((6, 6))
        rect = pygame.Rect((0, 0), (4, 4))
        rect.center = surface.get_rect().center
        pos = rect.centerx + 1, rect.centery + 1
        kwargs = {
            "surface": surface,
            "color": arc_color,
            "rect": rect,
            "start_angle": 0,
            "stop_angle": 7,
            "width": None,
        }

        for width in (-50, -10, -3, -2, -1, 0, 1, 2, 3, 10, 50):
            msg = f"width={width}"
            surface.fill(surface_color)  # Clear for each test.
            kwargs["width"] = width
            expected_color = arc_color if width > 0 else surface_color

            bounds_rect = self.draw_arc(**kwargs)

            self.assertEqual(surface.get_at(pos), expected_color, msg)
            self.assertIsInstance(bounds_rect, pygame.Rect, msg)

    def test_arc__valid_stop_angle_values(self):
        """Ensures draw arc accepts different stop_angle values."""
        expected_color = pygame.Color("blue")
        surface_color = pygame.Color("white")
        surface = pygame.Surface((6, 6))
        rect = pygame.Rect((0, 0), (4, 4))
        rect.center = surface.get_rect().center
        pos = rect.centerx, rect.centery + 1
        kwargs = {
            "surface": surface,
            "color": expected_color,
            "rect": rect,
            "start_angle": -17,
            "stop_angle": None,
            "width": 1,
        }

        for stop_angle in (-10, -5.5, -1, 0, 1, 5.5, 10):
            msg = f"stop_angle={stop_angle}"
            surface.fill(surface_color)  # Clear for each test.
            kwargs["stop_angle"] = stop_angle

            bounds_rect = self.draw_arc(**kwargs)

            self.assertEqual(surface.get_at(pos), expected_color, msg)
            self.assertIsInstance(bounds_rect, pygame.Rect, msg)

    def test_arc__valid_start_angle_values(self):
        """Ensures draw arc accepts different start_angle values."""
        expected_color = pygame.Color("blue")
        surface_color = pygame.Color("white")
        surface = pygame.Surface((6, 6))
        rect = pygame.Rect((0, 0), (4, 4))
        rect.center = surface.get_rect().center
        pos = rect.centerx + 1, rect.centery + 1
        kwargs = {
            "surface": surface,
            "color": expected_color,
            "rect": rect,
            "start_angle": None,
            "stop_angle": 17,
            "width": 1,
        }

        for start_angle in (-10.0, -5.5, -1, 0, 1, 5.5, 10.0):
            msg = f"start_angle={start_angle}"
            surface.fill(surface_color)  # Clear for each test.
            kwargs["start_angle"] = start_angle

            bounds_rect = self.draw_arc(**kwargs)

            self.assertEqual(surface.get_at(pos), expected_color, msg)
            self.assertIsInstance(bounds_rect, pygame.Rect, msg)

    def test_arc__valid_rect_formats(self):
        """Ensures draw arc accepts different rect formats."""
        expected_color = pygame.Color("red")
        surface_color = pygame.Color("black")
        surface = pygame.Surface((6, 6))
        rect = pygame.Rect((0, 0), (4, 4))
        rect.center = surface.get_rect().center
        pos = rect.centerx + 1, rect.centery + 1
        kwargs = {
            "surface": surface,
            "color": expected_color,
            "rect": None,
            "start_angle": 0,
            "stop_angle": 7,
            "width": 1,
        }
        rects = (rect, (rect.topleft, rect.size), (rect.x, rect.y, rect.w, rect.h))

        for rect in rects:
            surface.fill(surface_color)  # Clear for each test.
            kwargs["rect"] = rect

            bounds_rect = self.draw_arc(**kwargs)

            self.assertEqual(surface.get_at(pos), expected_color)
            self.assertIsInstance(bounds_rect, pygame.Rect)

    def test_arc__valid_color_formats(self):
        """Ensures draw arc accepts different color formats."""
        green_color = pygame.Color("green")
        surface_color = pygame.Color("black")
        surface = pygame.Surface((6, 6))
        rect = pygame.Rect((0, 0), (4, 4))
        rect.center = surface.get_rect().center
        pos = rect.centerx + 1, rect.centery + 1
        kwargs = {
            "surface": surface,
            "color": None,
            "rect": rect,
            "start_angle": 0,
            "stop_angle": 7,
            "width": 1,
        }
        greens = (
            (0, 255, 0),
            (0, 255, 0, 255),
            surface.map_rgb(green_color),
            green_color,
        )

        for color in greens:
            surface.fill(surface_color)  # Clear for each test.
            kwargs["color"] = color

            if isinstance(color, int):
                expected_color = surface.unmap_rgb(color)
            else:
                expected_color = green_color

            bounds_rect = self.draw_arc(**kwargs)

            self.assertEqual(surface.get_at(pos), expected_color)
            self.assertIsInstance(bounds_rect, pygame.Rect)

    def test_arc__invalid_color_formats(self):
        """Ensures draw arc handles invalid color formats correctly."""
        pos = (1, 1)
        surface = pygame.Surface((4, 3))
        kwargs = {
            "surface": surface,
            "color": None,
            "rect": pygame.Rect(pos, (2, 2)),
            "start_angle": 5,
            "stop_angle": 6.1,
            "width": 1,
        }

        for expected_color in (2.3, self):
            kwargs["color"] = expected_color

            with self.assertRaises(TypeError):
                bounds_rect = self.draw_arc(**kwargs)

    def test_arc(self):
        """Ensure draw arc works correctly."""
        black = pygame.Color("black")
        red = pygame.Color("red")

        # create an image object of width 100, height 150, filled with black.
        surface = pygame.Surface((100, 150))
        surface.fill(black)

        # rectangle that contains for the ellipse arc.
        # 0 pixel from left, 0 pixel from top
        # 80 pixels wide, 40 pixels high
        rect = (0, 0, 80, 40)

        # angle of the arc in radians
        start_angle = 0.0
        stop_angle = 3.14

        # thickness, and it grows inward from the rectangle
        width = 3

        # draw an elliptical arc
        pygame.draw.arc(surface, red, rect, start_angle, stop_angle, width)

        # Save the drawn arc
        pygame.image.save(surface, "arc.png")

        # arc is red
        x = 20
        for y in range(2, 5):
            self.assertEqual(surface.get_at((x, y)), red)

        # the rest area in surface is black
        self.assertEqual(surface.get_at((0, 0)), black)

    def test_arc__bounding_rect(self):
        """Ensures draw arc returns the correct bounding rect.

        Tests arcs on and off the surface and a range of width/thickness
        values.
        """
        arc_color = pygame.Color("red")
        surf_color = pygame.Color("black")
        min_width = min_height = 5
        max_width = max_height = 7
        sizes = ((min_width, min_height), (max_width, max_height))
        surface = pygame.Surface((20, 20), 0, 32)
        surf_rect = surface.get_rect()
        # Make a rect that is bigger than the surface to help test drawing
        # arcs off and partially off the surface.
        big_rect = surf_rect.inflate(min_width * 2 + 1, min_height * 2 + 1)

        # Max angle allows for a full circle to be drawn.
        start_angle = 0
        stop_angles = (0, 2, 3, 5, math.ceil(2 * math.pi))

        for pos in rect_corners_mids_and_center(
            surf_rect
        ) + rect_corners_mids_and_center(big_rect):
            # Each of the arc's rect position attributes will be set to the pos
            # value.
            for attr in RECT_POSITION_ATTRIBUTES:
                # Test using different rect sizes, thickness values and stop
                # angles.
                for width, height in sizes:
                    arc_rect = pygame.Rect((0, 0), (width, height))
                    setattr(arc_rect, attr, pos)

                    for thickness in (0, 1, 2, 3, min(width, height)):
                        for stop_angle in stop_angles:
                            surface.fill(surf_color)  # Clear for each test.

                            bounding_rect = self.draw_arc(
                                surface,
                                arc_color,
                                arc_rect,
                                start_angle,
                                stop_angle,
                                thickness,
                            )

                            # Calculating the expected_rect after the arc
                            # is drawn (it uses what is actually drawn).
                            expected_rect = create_bounding_rect(
                                surface, surf_color, arc_rect.topleft
                            )

                            self.assertEqual(
                                bounding_rect,
                                expected_rect,
                                f"thickness={thickness}",
                            )

    def test_arc__surface_clip(self):
        """Ensures draw arc respects a surface's clip area."""
        surfw = surfh = 30
        start = 0.1
        end = 0  # end < start so a full circle will be drawn
        arc_color = pygame.Color("red")
        surface_color = pygame.Color("green")
        surface = pygame.Surface((surfw, surfh))
        surface.fill(surface_color)

        clip_rect = pygame.Rect((0, 0), (11, 11))
        clip_rect.center = surface.get_rect().center
        pos_rect = clip_rect.copy()  # Manages the arc's pos.

        for thickness in (1, 3):  # Different line widths.
            # Test centering the arc along the clip rect's edge.
            for center in rect_corners_mids_and_center(clip_rect):
                # Get the expected points by drawing the arc without the
                # clip area set.
                pos_rect.center = center
                surface.set_clip(None)
                surface.fill(surface_color)
                self.draw_arc(surface, arc_color, pos_rect, start, end, thickness)
                expected_pts = get_color_points(surface, arc_color, clip_rect)

                # Clear the surface and set the clip area. Redraw the arc
                # and check that only the clip area is modified.
                surface.fill(surface_color)
                surface.set_clip(clip_rect)

                self.draw_arc(surface, arc_color, pos_rect, start, end, thickness)

                surface.lock()  # For possible speed up.

                # Check all the surface points to ensure only the expected_pts
                # are the arc_color.
                for pt in ((x, y) for x in range(surfw) for y in range(surfh)):
                    if pt in expected_pts:
                        expected_color = arc_color
                    else:
                        expected_color = surface_color

                    self.assertEqual(surface.get_at(pt), expected_color, pt)

                surface.unlock()


class DrawArcTest(DrawArcMixin, DrawTestCase):
    """Test draw module function arc.

    This class inherits the general tests from DrawArcMixin. It is also the
    class to add any draw.arc specific tests to.
    """


# Commented out to avoid cluttering the test output. Add back in if draw_py
# ever properly supports drawing arcs.
# @unittest.skip('draw_py.draw_arc not supported yet')
# class PythonDrawArcTest(DrawArcMixin, PythonDrawTestCase):
#    """Test draw_py module function draw_arc.
#
#    This class inherits the general tests from DrawArcMixin. It is also the
#    class to add any draw_py.draw_arc specific tests to.
#    """


### Draw Module Testing #######################################################


class DrawModuleTest(unittest.TestCase):
    """General draw module tests."""

    def test_path_data_validation(self):
        """Test validation of multi-point drawing methods.

        See bug #521
        """
        surf = pygame.Surface((5, 5))
        rect = pygame.Rect(0, 0, 5, 5)
        bad_values = (
            "text",
            b"bytes",
            1 + 1j,  # string, bytes, complex,
            object(),
            (lambda x: x),
        )  # object, function
        bad_points = list(bad_values) + [(1,), (1, 2, 3)]  # wrong tuple length
        bad_points.extend((1, v) for v in bad_values)  # one wrong value
        good_path = [(1, 1), (1, 3), (3, 3), (3, 1)]
        # A) draw.lines
        check_pts = [(x, y) for x in range(5) for y in range(5)]

        for method, is_polgon in (
            (draw.lines, 0),
            (draw.aalines, 0),
            (draw.polygon, 1),
        ):
            for val in bad_values:
                # 1. at the beginning
                draw.rect(surf, RED, rect, 0)
                with self.assertRaises(TypeError):
                    if is_polgon:
                        method(surf, GREEN, [val] + good_path, 0)
                    else:
                        method(surf, GREEN, True, [val] + good_path)

                # make sure, nothing was drawn :
                self.assertTrue(all(surf.get_at(pt) == RED for pt in check_pts))

                # 2. not at the beginning (was not checked)
                draw.rect(surf, RED, rect, 0)
                with self.assertRaises(TypeError):
                    path = good_path[:2] + [val] + good_path[2:]
                    if is_polgon:
                        method(surf, GREEN, path, 0)
                    else:
                        method(surf, GREEN, True, path)

                # make sure, nothing was drawn :
                self.assertTrue(all(surf.get_at(pt) == RED for pt in check_pts))

    def test_color_validation(self):
        surf = pygame.Surface((10, 10))
        colors = 123456, (1, 10, 100), RED, "#ab12df", "red"
        points = ((0, 0), (1, 1), (1, 0))

        # 1. valid colors
        for col in colors:
            draw.line(surf, col, (0, 0), (1, 1))
            draw.aaline(surf, col, (0, 0), (1, 1))
            draw.aalines(surf, col, True, points)
            draw.lines(surf, col, True, points)
            draw.arc(surf, col, pygame.Rect(0, 0, 3, 3), 15, 150)
            draw.ellipse(surf, col, pygame.Rect(0, 0, 3, 6), 1)
            draw.circle(surf, col, (7, 3), 2)
            draw.polygon(surf, col, points, 0)

        # 2. invalid colors
        for col in (1.256, object(), None):
            with self.assertRaises(TypeError):
                draw.line(surf, col, (0, 0), (1, 1))

            with self.assertRaises(TypeError):
                draw.aaline(surf, col, (0, 0), (1, 1))

            with self.assertRaises(TypeError):
                draw.aalines(surf, col, True, points)

            with self.assertRaises(TypeError):
                draw.lines(surf, col, True, points)

            with self.assertRaises(TypeError):
                draw.arc(surf, col, pygame.Rect(0, 0, 3, 3), 15, 150)

            with self.assertRaises(TypeError):
                draw.ellipse(surf, col, pygame.Rect(0, 0, 3, 6), 1)

            with self.assertRaises(TypeError):
                draw.circle(surf, col, (7, 3), 2)

            with self.assertRaises(TypeError):
                draw.polygon(surf, col, points, 0)


###############################################################################


if __name__ == "__main__":
    unittest.main()<|MERGE_RESOLUTION|>--- conflicted
+++ resolved
@@ -4281,22 +4281,12 @@
     def test_polygon_large_coords(self):
         """
         Ensures draw polygon works correctly with large points.
-<<<<<<< HEAD
         Testing the drawings of filled polygons
         """
         point_a = (600, 50)
         point_b = (50, 600)
         extreme_points_coords = (58000, 100000)
         extreme_negative_coords = (-58000, -100000)
-=======
-    
-        Testing the drawings of filled polygons.
-        """
-        point_a = (600, 50)
-        point_b = (50, 600)
-        extreme_points = (58000, 100000)
-        extreme_negative_points = (-58000, -100000)
->>>>>>> b76cbbe1
         extreme_negative_x = (-58000, 100000)
         extreme_negative_y = (58000, -100000)
 
@@ -4306,7 +4296,6 @@
         green = (0, 255, 0)
         white = (0, 0, 0, 255)
 
-<<<<<<< HEAD
         # Extreme points case
         def extreme_points(self):
             self.assertEqual(surface.get_at((640, 50)), white)
@@ -4353,29 +4342,6 @@
         self.draw_polygon(surface, green, (point_a, point_b, extreme_negative_y))
         extreme_y_pass(self)
         extreme_y_fail(self)
-=======
-        # Checks the surface point to ensure the polygon has been drawn correctly.
-
-        # Extreme points case
-        self.draw_polygon(surface, green, (point_a, point_b, extreme_points))
-        self.assertEqual(surface.get_at((640, 50)), white)
-        self.assertEqual(surface.get_at((50, 640)), white)
-
-        # Extreme negative points case
-        self.draw_polygon(surface, green, (point_a, point_b, extreme_negative_points))
-        self.assertEqual(surface.get_at((600, 25)), white)
-        self.assertEqual(surface.get_at((5, 5)), green)
-
-        # Extreme negative x case
-        self.draw_polygon(surface, green, (point_a, point_b, extreme_negative_x))
-        self.assertEqual(surface.get_at((600, 600)), white)
-        self.assertEqual(surface.get_at((100, 640)), green)
-
-        # Extreme negative y case
-        self.draw_polygon(surface, green, (point_a, point_b, extreme_negative_y))
-        self.assertEqual(surface.get_at((600, 600)), white)
-        self.assertEqual(surface.get_at((300, 300)), green)
->>>>>>> b76cbbe1
 
 class DrawPolygonTest(DrawPolygonMixin, DrawTestCase):
     """Test draw module function polygon.
