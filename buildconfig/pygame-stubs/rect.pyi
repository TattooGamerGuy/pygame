<<<<<<< HEAD
from typing import Dict, List, Sequence, Tuple, TypeVar, Union, overload, Any, Callable
=======
from typing import Dict, List, Literal, Sequence, Tuple, TypeVar, Union, overload
>>>>>>> 43687d72

from mypy.typeshed.stdlib.typing_extensions import Protocol
from pygame.math import Vector2
from ._common import _Coordinate, _CanBeRect, _RectValue

_K = TypeVar("_K")
_V = TypeVar("_V")

class Rect:
    x: int
    y: int
    top: int
    left: int
    bottom: int
    right: int
    topleft: Tuple[int, int]
    bottomleft: Tuple[int, int]
    topright: Tuple[int, int]
    bottomright: Tuple[int, int]
    midtop: Tuple[int, int]
    midleft: Tuple[int, int]
    midbottom: Tuple[int, int]
    midright: Tuple[int, int]
    center: Tuple[int, int]
    centerx: int
    centery: int
    size: Tuple[int, int]
    width: int
    height: int
    w: int
    h: int
    __hash__: None  # type: ignore
    @overload
    def __init__(
        self, left: float, top: float, width: float, height: float
    ) -> None: ...
    @overload
    def __init__(
        self,
        left_top: Union[List[float], Tuple[float, float], Vector2],
        width_height: Union[List[float], Tuple[float, float], Vector2],
    ) -> None: ...
    @overload
    def __init__(
        self,
        left_top_width_height: Union[
            Rect, Tuple[float, float, float, float], List[float]
        ],
    ) -> None: ...
    def __len__(self) -> Literal[4]: ...
    @overload
    def __getitem__(self, i: int) -> int: ...
    @overload
    def __getitem__(self, s: slice) -> List[int]: ...
    def copy(self) -> Rect: ...
    @overload
    def move(self, x: float, y: float) -> Rect: ...
    @overload
    def move(self, move_by: _Coordinate) -> Rect: ...
    @overload
    def move_ip(self, x: float, y: float) -> None: ...
    @overload
    def move_ip(self, move_by: _Coordinate) -> None: ...
    @overload
    def inflate(self, x: float, y: float) -> Rect: ...
    @overload
    def inflate(self, inflate_by: _Coordinate) -> Rect: ...
    @overload
    def inflate_ip(self, x: float, y: float) -> None: ...
    @overload
    def inflate_ip(self, inflate_by: _Coordinate) -> None: ...
    @overload
    def update(self, left: float, top: float, width: float, height: float) -> None: ...
    @overload
    def update(
        self,
        left_top: Union[List[float], Tuple[float, float], Vector2],
        width_height: Union[List[float], Tuple[float, float], Vector2],
    ) -> None: ...
    @overload
    def update(
        self,
        left_top_width_height: Union[
            Rect, Tuple[float, float, float, float], List[float]
        ],
    ) -> None: ...
    @overload
    def clamp(self, rect: Union[_CanBeRect, Rect]) -> Rect: ...
    @overload
    def clamp(
        self,
        left_top: Union[List[float], Tuple[float, float], Vector2],
        width_height: Union[List[float], Tuple[float, float], Vector2],
    ) -> Rect: ...
    @overload
    def clamp(self, left: float, top: float, width: float, height: float) -> Rect: ...
    @overload
    def clamp_ip(self, rect: Union[_CanBeRect, Rect]) -> None: ...
    @overload
    def clamp_ip(
        self,
        left_top: Union[List[float], Tuple[float, float], Vector2],
        width_height: Union[List[float], Tuple[float, float], Vector2],
    ) -> None: ...
    @overload
    def clamp_ip(
        self, left: float, top: float, width: float, height: float
    ) -> None: ...
    @overload
    def clip(self, rect: Union[_CanBeRect, Rect]) -> Rect: ...
    @overload
    def clip(
        self,
        left_top: Union[List[float], Tuple[float, float], Vector2],
        width_height: Union[List[float], Tuple[float, float], Vector2],
    ) -> Rect: ...
    @overload
    def clip(self, left: float, top: float, width: float, height: float) -> Rect: ...
    @overload
    def clipline(
        self, x1: float, x2: float, x3: float, x4: float
    ) -> Union[Tuple[Tuple[int, int], Tuple[int, int]], Tuple[()]]: ...
    @overload
    def clipline(
        self, first_coordinate: _Coordinate, second_coordinate: _Coordinate
    ) -> Union[Tuple[Tuple[int, int], Tuple[int, int]], Tuple[()]]: ...
    @overload
    def clipline(
        self, values: Union[Tuple[float, float, float, float], List[float]]
    ) -> Union[Tuple[Tuple[int, int], Tuple[int, int]], Tuple[()]]: ...
    @overload
    def clipline(
        self, coordinates: Union[Tuple[_Coordinate, _Coordinate], List[_Coordinate]]
    ) -> Union[Tuple[Tuple[int, int], Tuple[int, int]], Tuple[()]]: ...
    @overload
    def union(self, rect: Union[_CanBeRect, Rect]) -> Rect: ...
    @overload
    def union(
        self,
        left_top: Union[List[float], Tuple[float, float], Vector2],
        width_height: Union[List[float], Tuple[float, float], Vector2],
    ) -> Rect: ...
    @overload
    def union(self, left: float, top: float, width: float, height: float) -> Rect: ...
    @overload
    def union_ip(self, rect: Union[_CanBeRect, Rect]) -> None: ...
    @overload
    def union_ip(
        self,
        left_top: Union[List[float], Tuple[float, float], Vector2],
        width_height: Union[List[float], Tuple[float, float], Vector2],
    ) -> None: ...
    @overload
    def union_ip(
        self, left: float, top: float, width: float, height: float
    ) -> None: ...
    def unionall(self, rect: Sequence[Union[_CanBeRect, Rect]]) -> Rect: ...
    def unionall_ip(self, rect_sequence: Sequence[Union[_CanBeRect, Rect]]) -> None: ...
    @overload
    def fit(self, rect: Union[_CanBeRect, Rect]) -> Rect: ...
    @overload
    def fit(
        self,
        left_top: Union[List[float], Tuple[float, float], Vector2],
        width_height: Union[List[float], Tuple[float, float], Vector2],
    ) -> Rect: ...
    @overload
    def fit(self, left: float, top: float, width: float, height: float) -> Rect: ...
    def normalize(self) -> None: ...
    @overload
    def __contains__(self, rect: Union[_CanBeRect, Rect, int]) -> bool: ...
    @overload
    def __contains__(
        self,
        left_top: Union[List[float], Tuple[float, float], Vector2],
        width_height: Union[List[float], Tuple[float, float], Vector2],
    ) -> bool: ...
    @overload
    def __contains__(self, left: float, top: float, width: float, height: float) -> bool: ...
    @overload
    def contains(self, rect: Union[_CanBeRect, Rect]) -> bool: ...
    @overload
    def contains(
        self,
        left_top: Union[List[float], Tuple[float, float], Vector2],
        width_height: Union[List[float], Tuple[float, float], Vector2],
    ) -> bool: ...
    @overload
    def contains(
        self, left: float, top: float, width: float, height: float
    ) -> bool: ...
    @overload
    def collidepoint(self, x: float, y: float) -> bool: ...
    @overload
    def collidepoint(self, x_y: Union[List[float], Tuple[float, float]]) -> bool: ...
    @overload
    def colliderect(self, rect: Union[_CanBeRect, Rect]) -> bool: ...
    @overload
    def colliderect(
        self,
        left_top: Union[List[float], Tuple[float, float], Vector2],
        width_height: Union[List[float], Tuple[float, float], Vector2],
    ) -> bool: ...
    @overload
    def colliderect(
        self, left: float, top: float, width: float, height: float
    ) -> bool: ...
    def collidelist(self, rect_list: Sequence[Union[Rect, _CanBeRect]]) -> int: ...
    def collidelistall(
        self, rect_list: Sequence[Union[Rect, _CanBeRect]]
    ) -> List[int]: ...
    class _T(Protocol): pass
    # given a list ob objects, a key is the needed to get the rect
    @overload
    def collideobjectsall(
        self, obj_list: Sequence[_T], key: Callable[[_T], Union[Rect, _RectValue]]
    ) -> List[_RectValue]: ...
    # given a list of rect like objects
    @overload
    def collideobjectsall(
        self, rect_list: Sequence[Union[Rect, _RectValue]], key: None=...
    ) -> List: ...
    # given a list of rect like objects, still could use a key to extract a different rect
    @overload
    def collideobjectsall(
        self, rect_list: Sequence[Union[Rect, _RectValue]], key: Callable[[Union[Rect, _RectValue]], Union[Rect, _RectValue]]
    ) -> List: ...
    # Also undocumented: the dict collision methods take a 'values' argument
    # that defaults to False. If it is False, the keys in rect_dict must be
    # Rect-like; otherwise, the values must be Rects.
    @overload
    def collidedict(
        self, rect_dict: Dict[_CanBeRect, _V], values: bool = ...
    ) -> Tuple[_CanBeRect, _V]: ...
    @overload
    def collidedict(
        self, rect_dict: Dict[_K, "Rect"], values: bool
    ) -> Tuple[_K, "Rect"]: ...
    @overload
    def collidedictall(
        self, rect_dict: Dict[_CanBeRect, _V], values: bool = ...
    ) -> List[Tuple[_CanBeRect, _V]]: ...
    @overload
    def collidedictall(
        self, rect_dict: Dict[_K, "Rect"], values: bool
    ) -> List[Tuple[_K, "Rect"]]: ...<|MERGE_RESOLUTION|>--- conflicted
+++ resolved
@@ -1,8 +1,4 @@
-<<<<<<< HEAD
-from typing import Dict, List, Sequence, Tuple, TypeVar, Union, overload, Any, Callable
-=======
-from typing import Dict, List, Literal, Sequence, Tuple, TypeVar, Union, overload
->>>>>>> 43687d72
+from typing import Dict, List, Literal, Sequence, Tuple, TypeVar, Union, overload, Callable
 
 from mypy.typeshed.stdlib.typing_extensions import Protocol
 from pygame.math import Vector2
