"""Config on Emscripten SDK is almost like Unix"""

import os, sys
from glob import glob
import platform
import logging
from distutils.sysconfig import get_python_inc

configcommand = os.environ.get('SDL_CONFIG', 'sdl-config',)
configcommand = configcommand + ' --version --cflags --libs'
localbase = os.environ.get('LOCALBASE', '')
if os.environ.get('PYGAME_EXTRA_BASE', ''):
    extrabases = os.environ['PYGAME_EXTRA_BASE'].split(':')
else:
    extrabases = []

EMSDK = os.environ.get('EMSDK', None)
is_wasm = EMSDK is not None

if not is_wasm:
    print("EMSDK not found")
    raise SystemExit(1)


# EMCC_CFLAGS="-s USE_SDL=2 is required to prevent '-iwithsysroot/include/SDL'
# which is SDL1 from ./emscripten/tools/ports/__init__.py

EMCC_CFLAGS = os.environ.get("EMCC_CFLAGS","")
EMCC_CFLAGS += " -s USE_SDL=2 -s USE_LIBPNG=1 -s USE_LIBJPEG=1"
os.environ["EMCC_CFLAGS"]=EMCC_CFLAGS.strip()

CC=os.environ.get("CC","emcc")
os.environ["CC"] = CC.strip()



class DependencyProg:
    def __init__(self, name, envname, exename, minver, defaultlibs, version_flag="--version"):
        self.name = name
        command = os.environ.get(envname, exename)
        self.lib_dir = ''
        self.inc_dir = ''
        self.libs = []
        self.cflags = ''
        try:
            # freetype-config for freetype2 version 2.3.7 on Debian lenny
            # does not recognize multiple command line options. So execute
            # 'command' separately for each option.
            config = (os.popen(command + ' ' + version_flag).readlines() +
                      os.popen(command + ' --cflags').readlines() +
                      os.popen(command + ' --libs').readlines())
            flags = ' '.join(config[1:]).split()

            # remove this GNU_SOURCE if there... since python has it already,
            #   it causes a warning.
            if '-D_GNU_SOURCE=1' in flags:
                flags.remove('-D_GNU_SOURCE=1')
            self.ver = config[0].strip()
            if minver and self.ver < minver:
                err= f'WARNING: requires {self.name} version {self.ver} ({minver} found)'
                raise ValueError(err)
            self.found = 1
            self.cflags = ''
            for f in flags:
                if f[:2] in ('-l', '-D', '-I', '-L'):
                    self.cflags += f + ' '
                elif f[:3] == '-Wl':
                    self.cflags += '-Xlinker ' + f + ' '

            if self.name == 'SDL':
                inc = f"-I{EMSDK}/upstream/emscripten/cache/sysroot/include/SDL2 "
                inc += f"-I{EMSDK}/upstream/emscripten/cache/sysroot/include/freetype2/freetype "
                self.cflags = inc + ' ' + self.cflags

            if self.name == 'FREETYPE':
                inc = f"-I{EMSDK}/upstream/emscripten/cache/sysroot/include/freetype2/freetype "
                self.cflags = inc + ' ' + self.cflags


        except (ValueError, TypeError):
<<<<<<< HEAD
            print (f'WARNING: "{command}" failed!')
=======
            print('WARNING: "%s" failed!' % command)
>>>>>>> 08b162bb
            self.found = 0
            self.ver = '0'
            self.libs = defaultlibs

    def configure(self, incdirs, libdir):
        if self.found:
            print(self.name + '        '[len(self.name):] + ': found ' + self.ver)
            self.found = 1
        else:
            print(self.name + '        '[len(self.name):] + ': not found')

class Dependency:
    def __init__(self, name, checkhead, checklib, libs):
        self.name = name
        self.inc_dir = None
        self.lib_dir = None
        self.libs = libs
        self.found = 0
        self.checklib = checklib
        self.checkhead = checkhead
        self.cflags = ''

    def configure(self, incdirs, libdirs):
        incname = self.checkhead
        libnames = self.checklib, self.name.lower()

        if incname:
            for dir in incdirs:
                path = os.path.join(dir, incname)
                if os.path.isfile(path):
                    self.inc_dir = dir

        for dir in libdirs:
            for name in libnames:
                path = os.path.join(dir, name)
                if any(map(os.path.isfile, glob(path+'*'))):
                    self.lib_dir = dir

        if (incname and self.lib_dir and self.inc_dir) or (not incname and self.lib_dir):
            print(self.name + '        '[len(self.name):] + ': found')
            self.found = 1
        else:

            if self.name in ["FONT","IMAGE","MIXER","PNG","JPEG","FREETYPE"]:
                self.found = 1
                print(self.name + '        '[len(self.name):] + ': FORCED (via emsdk builtins)')
                return
            print(self.name + '        '[len(self.name):] + ': not found')
            print(self.name, self.checkhead, self.checklib, incdirs, libdirs)


class DependencyPython:
    def __init__(self, name, module, header):
        self.name = name
        self.lib_dir = ''
        self.inc_dir = ''
        self.libs = []
        self.cflags = ''
        self.found = 0
        self.ver = '0'
        self.module = module
        self.header = header

    def configure(self, incdirs, libdirs):
        self.found = 1
        if self.module:
            try:
                self.ver = __import__(self.module).__version__
            except ImportError:
                self.found = 0
        if self.found and self.header:
            fullpath = os.path.join(get_python_inc(0), self.header)
            if not os.path.isfile(fullpath):
                self.found = 0
            else:
                self.inc_dir = os.path.split(fullpath)[0]
        if self.found:
            print(self.name + '        '[len(self.name):] + ': found', self.ver)
        else:
            print(self.name + '        '[len(self.name):] + ': not found')

sdl_lib_name = 'SDL'

def main(auto_config=False):
    global origincdirs, origlibdirs

    #these get prefixes with $EMSDK
    origincdirs = ['/include']
    origlibdirs = []

    print('\nHunting dependencies...')

    DEPS = [
        DependencyProg('SDL', 'SDL_CONFIG', 'sdl2-config', '2.0', ['sdl']),
        Dependency('FONT', 'SDL_ttf.h', 'libSDL2_ttf.so', ['SDL2_ttf']),
        Dependency('IMAGE', 'SDL_image.h', 'libSDL2_image.a', ['SDL2_image']),
        Dependency('MIXER', 'SDL_mixer.h', 'libSDL2_mixer.a', ['SDL2_mixer']),
        Dependency('FREETYPE', 'ft2build.h', 'libfreetype.a', []),
        #Dependency('GFX', 'SDL_gfxPrimitives.h', 'libSDL2_gfx.a', ['SDL2_gfx']),
    ]
    DEPS.extend([
        Dependency('PNG', 'png.h', 'libpng', ['png']),
        Dependency('JPEG', 'jpeglib.h', 'libjpeg', ['jpeg']),
        #Dependency('SCRAP', '', 'libX11', ['X11']),
        #Dependency('GFX', 'SDL_gfxPrimitives.h', 'libSDL_gfx.a', ['SDL_gfx']),
    ])

    if not is_wasm:
        porttime_dep = get_porttime_dep()
        DEPS.append(
            Dependency('PORTMIDI', 'portmidi.h', 'libportmidi.a', ['portmidi'])
        )
        DEPS.append(porttime_dep)

    if not DEPS[0].found:
        raise RuntimeError('Unable to run "sdl-config". Please make sure a development version of SDL is installed.')

    incdirs = []
    libdirs = []

    incdirs += [os.environ.get("PREFIX") + d for d in origincdirs]
    libdirs += [os.environ.get("PREFIX") + d for d in origlibdirs]

    incdirs += [EMSDK + '/upstream/emscripten/cache/sysroot'+ d for d in origincdirs]

    for extrabase in extrabases:
        incdirs += [extrabase + d for d in origincdirs]
        libdirs += [extrabase + d for d in origlibdirs]

    if localbase:
        incdirs = [localbase+d for d in origincdirs]
        libdirs = [localbase+d for d in origlibdirs]

    for arg in DEPS[0].cflags.split():
        if arg[:2] == '-I':
            incdirs.append(arg[2:])
        elif arg[:2] == '-L':
            libdirs.append(arg[2:])
    for d in DEPS:
        d.configure(incdirs, libdirs)

    for d in DEPS[1:]:
        if not d.found:
            if "-auto" not in sys.argv:
                logging.warning(
                    "Some pygame dependencies were not found. "
                    "Pygame can still compile and install, but games that "
                    "depend on those missing dependencies will not run. "
                    "Use -auto to continue building without all dependencies. "
                )
                raise SystemExit("Missing dependencies")
            break
    return DEPS


if __name__ == '__main__':
    print("""This is the configuration subscript for Unix.
Please run "config.py" for full configuration.""")<|MERGE_RESOLUTION|>--- conflicted
+++ resolved
@@ -78,11 +78,7 @@
 
 
         except (ValueError, TypeError):
-<<<<<<< HEAD
-            print (f'WARNING: "{command}" failed!')
-=======
-            print('WARNING: "%s" failed!' % command)
->>>>>>> 08b162bb
+            print(f'WARNING: "{command}" failed!')
             self.found = 0
             self.ver = '0'
             self.libs = defaultlibs
