/*
  pygame - Python Game Library
  Copyright (C) 2000-2001  Pete Shinners

  This library is free software; you can redistribute it and/or
  modify it under the terms of the GNU Library General Public
  License as published by the Free Software Foundation; either
  version 2 of the License, or (at your option) any later version.

  This library is distributed in the hope that it will be useful,
  but WITHOUT ANY WARRANTY; without even the implied warranty of
  MERCHANTABILITY or FITNESS FOR A PARTICULAR PURPOSE.  See the GNU
  Library General Public License for more details.

  You should have received a copy of the GNU Library General Public
  License along with this library; if not, write to the Free
  Foundation, Inc., 59 Temple Place, Suite 330, Boston, MA  02111-1307  USA

  Pete Shinners
  pete@shinners.org
*/

/*
 *  pygame event module
 */
#define PYGAMEAPI_EVENT_INTERNAL

#include "pygame.h"

#include "pgcompat.h"

#include "doc/event_doc.h"

#include "structmember.h"

#if IS_SDLv2
/*only register one block of user events.*/
static int have_registered_events = 0;
#endif /* IS_SDLv2 */

// FIXME: The system message code is only tested on windows, so only
//          include it there for now.
#include <SDL_syswm.h>

/*this user event object is for safely passing
 *objects through the event queue.
 */

#define USEROBJECT_CHECK1 0xDEADBEEF
#define USEROBJECT_CHECK2 0xFEEDF00D

typedef struct UserEventObject {
    struct UserEventObject *next;
    PyObject *object;
} UserEventObject;

static UserEventObject *user_event_objects = NULL;

#if IS_SDLv2
static int pg_key_repeat_delay = 0;
static int pg_key_repeat_interval = 0;

static SDL_TimerID _pg_repeat_timer = 0;
static SDL_Event _pg_repeat_event;

static Uint32
_pg_repeat_callback(Uint32 interval, void *param)
{
    _pg_repeat_event.type = PGE_KEYREPEAT;
    _pg_repeat_event.key.state = SDL_PRESSED;
    _pg_repeat_event.key.repeat = 1;
    SDL_PushEvent(&_pg_repeat_event);

    return pg_key_repeat_interval;
}

static int _pg_event_is_init = 0;

static void
_pg_repeat_cleanup(void)
{
    if (_pg_repeat_timer) {
        SDL_RemoveTimer(_pg_repeat_timer);
        _pg_repeat_timer = 0;
    }
    _pg_event_is_init = 0;
}

static PyObject *
pgEvent_AutoInit(PyObject *self, PyObject *args)
{
    if (!_pg_event_is_init) {
        pg_key_repeat_delay = 0;
        pg_key_repeat_interval = 0;
        pg_RegisterQuit(_pg_repeat_cleanup);
        _pg_event_is_init = 1;
    }

    return PyInt_FromLong(_pg_event_is_init);
}

static char _pg_last_unicode_char[32] = { 0 };

/*SDL 2 to SDL 1.2 event mapping and SDL 1.2 key repeat emulation*/
static int
pg_event_filter(void *_, SDL_Event *event)
{
    /* This event filter alters events inplace.
     */
    Uint32 type = event->type;

    if (type == SDL_WINDOWEVENT) {
        switch (event->window.event) {
            case SDL_WINDOWEVENT_RESIZED:
                event->type = SDL_VIDEORESIZE;
                break;
            case SDL_WINDOWEVENT_EXPOSED:
                event->type = SDL_VIDEOEXPOSE;
                break;
            case SDL_WINDOWEVENT_ENTER:
            case SDL_WINDOWEVENT_LEAVE:
            case SDL_WINDOWEVENT_FOCUS_GAINED:
            case SDL_WINDOWEVENT_FOCUS_LOST:
            case SDL_WINDOWEVENT_MINIMIZED:
            case SDL_WINDOWEVENT_RESTORED:
                event->type = SDL_ACTIVEEVENT;
                break;
            case SDL_WINDOWEVENT_CLOSE:
                break;
            default:
                /*ignore other SDL_WINDOWEVENTs for now.*/
                return 0;
        }
    }
#pragma PG_WARN(Add event blocking here.)

    else if (type == SDL_KEYDOWN) {
        SDL_Event inputEvent[2];
        if (event->key.repeat) {
            return 0;
        }
        else if (pg_key_repeat_delay > 0) {
            if (_pg_repeat_timer) {
                SDL_RemoveTimer(_pg_repeat_timer);
            }
            memcpy(&_pg_repeat_event, event, sizeof(SDL_Event));
            _pg_repeat_timer = SDL_AddTimer(pg_key_repeat_delay, _pg_repeat_callback,
                                            NULL);
        }
#pragma PG_WARN(PumpEvents is not thread-safe)
        SDL_PumpEvents();
        if (SDL_PeepEvents(inputEvent, 1, SDL_PEEKEVENT,
                           SDL_TEXTINPUT, SDL_TEXTINPUT) == 1)
        {
            SDL_Event *ev = inputEvent;
            SDL_PumpEvents();
            if (_pg_last_unicode_char[0] == 0) {
                if (SDL_PeepEvents(inputEvent, 2, SDL_PEEKEVENT,
                                   SDL_TEXTINPUT, SDL_TEXTINPUT) == 2)
                    ev = &inputEvent[1];
            }
            strncpy(_pg_last_unicode_char, ev->text.text,
                    sizeof(_pg_last_unicode_char));
        }
        else {
            _pg_last_unicode_char[0] = 0;
        }
    }
    else if (type == SDL_KEYUP) {
        if (_pg_repeat_timer &&
            _pg_repeat_event.key.keysym.scancode == event->key.keysym.scancode) {
            SDL_RemoveTimer(_pg_repeat_timer);
            _pg_repeat_timer = 0;
        }
    }
    else if (type == PGE_KEYREPEAT) {
        event->type = SDL_KEYDOWN;
    }
    else if (type == SDL_MOUSEBUTTONDOWN || type == SDL_MOUSEBUTTONUP) {
        if (event->button.button & PGM_BUTTON_KEEP) {
            event->button.button ^= PGM_BUTTON_KEEP;
        }
        else if (event->button.button >= PGM_BUTTON_WHEELUP) {
            event->button.button += (PGM_BUTTON_X1 - PGM_BUTTON_WHEELUP);
        }
    }
    else if (type == SDL_MOUSEWHEEL) {
        SDL_Event newevent;
        int x, y;

        if (event->wheel.x == 0 && event->wheel.y == 0) {
            //#691 We are not moving wheel!
            return 1;
        }
        // Generate a MouseButtonDown event for compatibility.
        // https://wiki.libsdl.org/SDL_MouseWheelEvent
        newevent.type = SDL_MOUSEBUTTONDOWN;

        SDL_GetMouseState(&x, &y);
        newevent.button.x = x;
        newevent.button.y = y;

        newevent.button.state = SDL_PRESSED;
        newevent.button.clicks = 1;

        if (event->wheel.y != 0) {
            newevent.button.button = (event->wheel.y > 0) ?
                                     PGM_BUTTON_WHEELUP : PGM_BUTTON_WHEELDOWN;
        }
        else if (event->wheel.x != 0) {
            newevent.button.button = (event->wheel.x > 0) ?
                                     PGM_BUTTON_WHEELUP : PGM_BUTTON_WHEELDOWN;
        }
        newevent.button.button |= PGM_BUTTON_KEEP;

        if (SDL_PushEvent(&newevent) < 0)
            return RAISE(pgExc_SDLError, SDL_GetError()), 0;
    }
    return 1;
}

static int
pg_EnableKeyRepeat(int delay, int interval)
{
    if (delay < 0 || interval < 0) {
        RAISE(PyExc_ValueError, "delay and interval must equal at least 0");
        return -1;
    }
    pg_key_repeat_delay = delay;
    pg_key_repeat_interval = interval;
    return 0;
}

static void
pg_GetKeyRepeat(int *delay, int *interval)
{
    *delay = pg_key_repeat_delay;
    *interval = pg_key_repeat_interval;
}
#endif /* IS_SDLv2 */

/*must pass dictionary as this object*/
static UserEventObject *
_pg_user_event_addobject(PyObject *obj)
{
    UserEventObject *userobj = PyMem_New(UserEventObject, 1);
    if (!userobj)
        return NULL;

    Py_INCREF(obj);
    userobj->next = user_event_objects;
    userobj->object = obj;
    user_event_objects = userobj;

    return userobj;
}

/*note, we doublecheck to make sure the pointer is in our list,
 *not just some random pointer. this will keep us safe(r).
 */
static PyObject *
_pg_user_pg_event_getobject(UserEventObject *userobj)
{
    PyObject *obj = NULL;
    if (!user_event_objects) /*fail in most common case*/
        return NULL;
    if (user_event_objects == userobj) {
        obj = userobj->object;
        user_event_objects = userobj->next;
    }
    else {
        UserEventObject *hunt = user_event_objects;
        while (hunt && hunt->next != userobj)
            hunt = hunt->next;
        if (hunt) {
            hunt->next = userobj->next;
            obj = userobj->object;
        }
    }
    if (obj)
        PyMem_Del(userobj);
    return obj;
}

static void
_pg_user_event_cleanup(void)
{
    if (user_event_objects) {
        UserEventObject *hunt, *kill;
        hunt = user_event_objects;
        while (hunt) {
            kill = hunt;
            hunt = hunt->next;
            Py_DECREF(kill->object);
            PyMem_Del(kill);
        }
        user_event_objects = NULL;
    }
}

static int
pgEvent_FillUserEvent(pgEventObject *e, SDL_Event *event)
{
    UserEventObject *userobj = _pg_user_event_addobject(e->dict);
    if (!userobj)
        return -1;

    event->type = e->type;
    event->user.code = USEROBJECT_CHECK1;
    event->user.data1 = (void *)USEROBJECT_CHECK2;
    event->user.data2 = userobj;
    return 0;
}

static PyTypeObject pgEvent_Type;
static PyObject *
pgEvent_New(SDL_Event *);
static PyObject *
pgEvent_New2(int, PyObject *);
#define pgEvent_Check(x) ((x)->ob_type == &pgEvent_Type)

static char *
_pg_name_from_eventtype(int type)
{
    switch (type) {
        case SDL_ACTIVEEVENT:
            return "ActiveEvent";
#if IS_SDLv2
#ifndef NO_SDL_AUDIODEVICE
        case SDL_AUDIODEVICEADDED:
            return "AudioDeviceAdded";
        case SDL_AUDIODEVICEREMOVED:
            return "AudioDeviceRemoved";
#endif
#endif
        case SDL_KEYDOWN:
            return "KeyDown";
        case SDL_KEYUP:
            return "KeyUp";
        case SDL_MOUSEMOTION:
            return "MouseMotion";
        case SDL_MOUSEBUTTONDOWN:
            return "MouseButtonDown";
        case SDL_MOUSEBUTTONUP:
            return "MouseButtonUp";
        case SDL_JOYAXISMOTION:
            return "JoyAxisMotion";
        case SDL_JOYBALLMOTION:
            return "JoyBallMotion";
        case SDL_JOYHATMOTION:
            return "JoyHatMotion";
        case SDL_JOYBUTTONUP:
            return "JoyButtonUp";
        case SDL_JOYBUTTONDOWN:
            return "JoyButtonDown";
        case SDL_QUIT:
            return "Quit";
        case SDL_SYSWMEVENT:
            return "SysWMEvent";
        case SDL_VIDEORESIZE:
            return "VideoResize";
        case SDL_VIDEOEXPOSE:
            return "VideoExpose";
        case SDL_NOEVENT:
            return "NoEvent";
#if IS_SDLv2
        case SDL_WINDOWEVENT:
            return "WindowEvent";
        case SDL_FINGERMOTION:
            return "FingerMotion";
        case SDL_FINGERDOWN:
            return "FingerDown";
        case SDL_FINGERUP:
            return "FingerUp";
        case SDL_MULTIGESTURE:
            return "MultiGesture";
        case SDL_MOUSEWHEEL:
            return "MouseWheel";
        case SDL_TEXTINPUT:
            return "TextInput";
        case SDL_TEXTEDITING:
            return "TextEditing";
        case SDL_DROPFILE:
            return "DropFile";
#if SDL_VERSION_ATLEAST(2, 0, 5)
        case SDL_DROPTEXT:
            return "DropText";
        case SDL_DROPBEGIN:
            return "DropBegin";
        case SDL_DROPCOMPLETE:
            return "DropComplete";
#endif /* SDL_VERSION_ATLEAST(2, 0, 5) */
        case SDL_CONTROLLERAXISMOTION:
            return "ControllerAxisMotion";
        case SDL_CONTROLLERBUTTONDOWN:
            return "ControllerButtonDown";
        case SDL_CONTROLLERBUTTONUP:
            return "ControllerButtonUp";
        case SDL_CONTROLLERDEVICEADDED:
            return "ControllerDeviceAdded";
        case SDL_CONTROLLERDEVICEREMOVED:
            return "ControllerDeviceRemoved";
        case SDL_CONTROLLERDEVICEREMAPPED:
            return "ControllerDeviceMapped";
#endif

    }
<<<<<<< HEAD
    if (type >= SDL_USEREVENT && type < PG_NUMEVENTS)
=======
    if (type >= PGE_USEREVENT && type < SDL_NUMEVENTS)
>>>>>>> 5a8dbfe1
        return "UserEvent";
    return "Unknown";
}

/* Helper for adding objects to dictionaries. Check for errors with
   PyErr_Occurred() */
static void
_pg_insobj(PyObject *dict, char *name, PyObject *v)
{
    if (v) {
        PyDict_SetItemString(dict, name, v);
        Py_DECREF(v);
    }
}

#if defined(Py_USING_UNICODE)

static PyObject *
_pg_our_unichr(long uni)
{
    static PyObject *bltin_unichr = NULL;

    if (bltin_unichr == NULL) {
        PyObject *bltins;

        bltins = PyImport_ImportModule(BUILTINS_MODULE);
        bltin_unichr = PyObject_GetAttrString(bltins, BUILTINS_UNICHR);
        Py_DECREF(bltins);
    }
    return PyEval_CallFunction(bltin_unichr, "(l)", uni);
}

static PyObject *
_pg_our_empty_ustr(void)
{
    static PyObject *empty_ustr = NULL;

    if (empty_ustr == NULL) {
        PyObject *bltins;
        PyObject *bltin_unicode;

        bltins = PyImport_ImportModule(BUILTINS_MODULE);
        bltin_unicode = PyObject_GetAttrString(bltins, BUILTINS_UNICODE);
        empty_ustr = PyEval_CallFunction(bltin_unicode, "(s)", "");
        Py_DECREF(bltin_unicode);
        Py_DECREF(bltins);
    }

    Py_INCREF(empty_ustr);

    return empty_ustr;
}

#else

static PyObject *
_pg_our_unichr(long uni)
{
    return PyInt_FromLong(uni);
}

static PyObject *
_pg_our_empty_ustr(void)
{
    return PyInt_FromLong(0);
}

#endif /* Py_USING_UNICODE */

static PyObject *
dict_from_event(SDL_Event *event)
{
    PyObject *dict = NULL, *tuple, *obj;
    int hx, hy;
#if IS_SDLv2
    long gain;
    long state;
#endif /* IS_SDLv2 */

    /*check if it is an event the user posted*/
    if (event->user.code == USEROBJECT_CHECK1 &&
        event->user.data1 == (void *)USEROBJECT_CHECK2) {
        dict = _pg_user_pg_event_getobject((UserEventObject *)event->user.data2);
        if (dict)
            return dict;
    }

    if (!(dict = PyDict_New()))
        return NULL;
    switch (event->type) {
#if IS_SDLv1
        case SDL_ACTIVEEVENT:
            _pg_insobj(dict, "gain", PyInt_FromLong(event->active.gain));
            _pg_insobj(dict, "state", PyInt_FromLong(event->active.state));
            break;
        case SDL_KEYDOWN:
            if (event->key.keysym.unicode)
                _pg_insobj(dict, "unicode", _pg_our_unichr(event->key.keysym.unicode));
            else
                _pg_insobj(dict, "unicode", _pg_our_empty_ustr());
        case SDL_KEYUP:
            _pg_insobj(dict, "key", PyInt_FromLong(event->key.keysym.sym));
            _pg_insobj(dict, "mod", PyInt_FromLong(event->key.keysym.mod));
            _pg_insobj(dict, "scancode",
                   PyInt_FromLong(event->key.keysym.scancode));
            break;
#else  /* IS_SDLv2 */
        case SDL_WINDOWEVENT:
            _pg_insobj(dict, "event", PyInt_FromLong(event->window.event));
            switch (event->window.event) {
                case SDL_WINDOWEVENT_CLOSE:
                    break;
            }
            break;
        case SDL_ACTIVEEVENT:
            switch (event->window.event) {
                case SDL_WINDOWEVENT_ENTER:
                    gain = 1;
                    state = (long)SDL_APPFOCUSMOUSE;
                    break;
                case SDL_WINDOWEVENT_LEAVE:
                    gain = 0;
                    state = (long)SDL_APPFOCUSMOUSE;
                    break;
                case SDL_WINDOWEVENT_FOCUS_GAINED:
                    gain = 1;
                    state = (long)SDL_APPINPUTFOCUS;
                    break;
                case SDL_WINDOWEVENT_FOCUS_LOST:
                    gain = 0;
                    state = (long)SDL_APPINPUTFOCUS;
                    break;
                case SDL_WINDOWEVENT_MINIMIZED:
                    gain = 0;
                    state = (long)SDL_APPACTIVE;
                    break;
                default:
                    assert(event->window.event == SDL_WINDOWEVENT_RESTORED);
                    gain = 1;
                    state = (long)SDL_APPACTIVE;
            }
            _pg_insobj(dict, "gain", PyInt_FromLong(gain));
            _pg_insobj(dict, "state", PyInt_FromLong(state));
            break;
#ifndef NO_SDL_AUDIODEVICE
        case SDL_AUDIODEVICEADDED:
        case SDL_AUDIODEVICEREMOVED:
            _pg_insobj(dict, "which", PyInt_FromLong(&event->adevice.which));
            _pg_insobj(dict, "iscapture", PyInt_FromLong(&event->adevice.iscapture));
#endif
            break;
        case SDL_KEYDOWN:
            _pg_insobj(dict, "unicode", Text_FromUTF8(_pg_last_unicode_char));
            /* fall through */
        case SDL_KEYUP:
            _pg_insobj(dict, "key", PyInt_FromLong(event->key.keysym.sym));
            _pg_insobj(dict, "mod", PyInt_FromLong(event->key.keysym.mod));
            _pg_insobj(dict, "scancode", PyInt_FromLong(event->key.keysym.scancode));
            break;
#endif /* IS_SDLv2 */
        case SDL_MOUSEMOTION:
            obj = Py_BuildValue("(ii)", event->motion.x, event->motion.y);
            _pg_insobj(dict, "pos", obj);
            obj =
                Py_BuildValue("(ii)", event->motion.xrel, event->motion.yrel);
            _pg_insobj(dict, "rel", obj);
            if ((tuple = PyTuple_New(3))) {
                PyTuple_SET_ITEM(tuple, 0,
                                 PyInt_FromLong((event->motion.state &
                                                 SDL_BUTTON(1)) != 0));
                PyTuple_SET_ITEM(tuple, 1,
                                 PyInt_FromLong((event->motion.state &
                                                 SDL_BUTTON(2)) != 0));
                PyTuple_SET_ITEM(tuple, 2,
                                 PyInt_FromLong((event->motion.state &
                                                 SDL_BUTTON(3)) != 0));
                _pg_insobj(dict, "buttons", tuple);
            }
            break;
        case SDL_MOUSEBUTTONDOWN:
        case SDL_MOUSEBUTTONUP:
            obj = Py_BuildValue("(ii)", event->button.x, event->button.y);
            _pg_insobj(dict, "pos", obj);
            _pg_insobj(dict, "button", PyInt_FromLong(event->button.button));
            break;
        case SDL_JOYAXISMOTION:
            _pg_insobj(dict, "joy", PyInt_FromLong(event->jaxis.which));
            _pg_insobj(dict, "axis", PyInt_FromLong(event->jaxis.axis));
            _pg_insobj(dict, "value",
                   PyFloat_FromDouble(event->jaxis.value / 32767.0));
            break;
        case SDL_JOYBALLMOTION:
            _pg_insobj(dict, "joy", PyInt_FromLong(event->jball.which));
            _pg_insobj(dict, "ball", PyInt_FromLong(event->jball.ball));
            obj = Py_BuildValue("(ii)", event->jball.xrel, event->jball.yrel);
            _pg_insobj(dict, "rel", obj);
            break;
        case SDL_JOYHATMOTION:
            _pg_insobj(dict, "joy", PyInt_FromLong(event->jhat.which));
            _pg_insobj(dict, "hat", PyInt_FromLong(event->jhat.hat));
            hx = hy = 0;
            if (event->jhat.value & SDL_HAT_UP)
                hy = 1;
            else if (event->jhat.value & SDL_HAT_DOWN)
                hy = -1;
            if (event->jhat.value & SDL_HAT_RIGHT)
                hx = 1;
            else if (event->jhat.value & SDL_HAT_LEFT)
                hx = -1;
            _pg_insobj(dict, "value", Py_BuildValue("(ii)", hx, hy));
            break;
        case SDL_JOYBUTTONUP:
        case SDL_JOYBUTTONDOWN:
            _pg_insobj(dict, "joy", PyInt_FromLong(event->jbutton.which));
            _pg_insobj(dict, "button", PyInt_FromLong(event->jbutton.button));
            break;
#if IS_SDLv2
        case SDL_FINGERMOTION:
        case SDL_FINGERDOWN:
        case SDL_FINGERUP:
            /* https://wiki.libsdl.org/SDL_TouchFingerEvent */
            _pg_insobj(dict, "touch_id", PyLong_FromLongLong(event->tfinger.touchId));
            _pg_insobj(dict, "finger_id", PyLong_FromLongLong(event->tfinger.fingerId));
            _pg_insobj(dict, "x", PyFloat_FromDouble(event->tfinger.x));
            _pg_insobj(dict, "y", PyFloat_FromDouble(event->tfinger.y));
            _pg_insobj(dict, "dx", PyFloat_FromDouble(event->tfinger.dx));
            _pg_insobj(dict, "dy", PyFloat_FromDouble(event->tfinger.dy));
            _pg_insobj(dict, "pressure", PyFloat_FromDouble(event->tfinger.dy));
            break;
        case SDL_MULTIGESTURE:
            /* https://wiki.libsdl.org/SDL_MultiGestureEvent */
            _pg_insobj(dict, "touch_id", PyLong_FromLongLong(event->mgesture.touchId));
            _pg_insobj(dict, "x", PyFloat_FromDouble(event->mgesture.x));
            _pg_insobj(dict, "y", PyFloat_FromDouble(event->mgesture.y));
            _pg_insobj(dict, "rotated", PyFloat_FromDouble(event->mgesture.dTheta));
            _pg_insobj(dict, "pinched", PyFloat_FromDouble(event->mgesture.dDist));
            _pg_insobj(dict, "num_fingers", PyInt_FromLong(event->mgesture.numFingers));
            break;
        case SDL_MOUSEWHEEL:
            /* https://wiki.libsdl.org/SDL_MouseWheelEvent */
#ifndef NO_SDL_MOUSEWHEEL_FLIPPED
            _pg_insobj(dict, "flipped", PyBool_FromLong(event->wheel.direction == SDL_MOUSEWHEEL_FLIPPED));
#else
            _pg_insobj(dict, "flipped", PyBool_FromLong(0));
#endif
            _pg_insobj(dict, "y", PyInt_FromLong(event->wheel.y));
            _pg_insobj(dict, "x", PyInt_FromLong(event->wheel.x));
            _pg_insobj(dict, "which", PyInt_FromLong(event->wheel.which));
            break;
        case SDL_TEXTINPUT:
            /* https://wiki.libsdl.org/SDL_TextInputEvent */
            _pg_insobj(dict, "text", Text_FromUTF8(event->text.text));
            break;
        case SDL_TEXTEDITING:
            /* https://wiki.libsdl.org/SDL_TextEditingEvent */
            _pg_insobj(dict, "text", Text_FromUTF8(event->edit.text));
            _pg_insobj(dict, "start", PyLong_FromLong(event->edit.start));
            _pg_insobj(dict, "length", PyLong_FromLong(event->edit.length));
            break;
        /*  https://wiki.libsdl.org/SDL_DropEvent */
        case SDL_DROPFILE:
            _pg_insobj(dict, "file", Text_FromUTF8(event->drop.file));
            SDL_free(event->drop.file);
            break;

#if SDL_VERSION_ATLEAST(2, 0, 5)
        case SDL_DROPTEXT:
            _pg_insobj(dict, "text", Text_FromUTF8(event->drop.file));
            SDL_free(event->drop.file);
            break;
        case SDL_DROPBEGIN:
        case SDL_DROPCOMPLETE:
            break;
#endif /* SDL_VERSION_ATLEAST(2, 0, 5) */

        case SDL_CONTROLLERAXISMOTION:
            /* https://wiki.libsdl.org/SDL_ControllerAxisEvent */
            _pg_insobj(dict, "joy", PyLong_FromLong(event->caxis.which));
            _pg_insobj(dict, "axis", PyLong_FromLong(event->caxis.axis));
            _pg_insobj(dict, "value", PyLong_FromLong(event->caxis.value));
            break;
        case SDL_CONTROLLERBUTTONDOWN:
        case SDL_CONTROLLERBUTTONUP:
            /* https://wiki.libsdl.org/SDL_ControllerButtonEvent */
            _pg_insobj(dict, "joy", PyLong_FromLong(event->cbutton.which));
            _pg_insobj(dict, "button", PyLong_FromLong(event->cbutton.button));
            break;
        case SDL_CONTROLLERDEVICEADDED:
        case SDL_CONTROLLERDEVICEREMOVED:
        case SDL_CONTROLLERDEVICEREMAPPED:
            /* https://wiki.libsdl.org/SDL_ControllerDeviceEvent */
            _pg_insobj(dict, "joy", PyLong_FromLong(event->cdevice.which));
            break;
#endif


#if IS_SDLv1
        case SDL_VIDEORESIZE:
            obj = Py_BuildValue("(ii)", event->resize.w, event->resize.h);
            _pg_insobj(dict, "size", obj);
            _pg_insobj(dict, "w", PyInt_FromLong(event->resize.w));
            _pg_insobj(dict, "h", PyInt_FromLong(event->resize.h));
            break;
#else /* IS_SDLv2 */
        case SDL_VIDEORESIZE:
            obj = Py_BuildValue("(ii)", event->window.data1,
                                event->window.data2);
            _pg_insobj(dict, "size", obj);
            _pg_insobj(dict, "w", PyInt_FromLong(event->window.data1));
            _pg_insobj(dict, "h", PyInt_FromLong(event->window.data2));
            break;
#endif /* IS_SDLv2 */
#ifdef WIN32
#if IS_SDLv1
        case SDL_SYSWMEVENT:
            _pg_insobj(dict, "hwnd",
                   PyInt_FromLong((long)(event->syswm.msg->hwnd)));
            _pg_insobj(dict, "msg", PyInt_FromLong(event->syswm.msg->msg));
            _pg_insobj(dict, "wparam", PyInt_FromLong(event->syswm.msg->wParam));
            _pg_insobj(dict, "lparam", PyInt_FromLong(event->syswm.msg->lParam));
            break;
#else /* IS_SDLv2 */
        case SDL_SYSWMEVENT:
            _pg_insobj(dict, "hwnd",
                   PyInt_FromLong((long)(event->syswm.msg->msg.win.hwnd)));
            _pg_insobj(dict, "msg", PyInt_FromLong(event->syswm.msg->msg.win.msg));
            _pg_insobj(dict, "wparam", PyInt_FromLong(event->syswm.msg->msg.win.wParam));
            _pg_insobj(dict, "lparam", PyInt_FromLong(event->syswm.msg->msg.win.lParam));
            break;
#endif /* IS_SDLv2 */
#endif /* WIN32 */

#if (defined(unix) || defined(__unix__) || defined(_AIX) ||     \
     defined(__OpenBSD__)) &&                                   \
    (defined(SDL_VIDEO_DRIVER_X11) && !defined(__CYGWIN32__) && \
     !defined(ENABLE_NANOX) && !defined(__QNXNTO__))
#if IS_SDLv1
        case SDL_SYSWMEVENT:
            _pg_insobj(dict, "event",
                   Bytes_FromStringAndSize(
                       (char *)&(event->syswm.msg->event.xevent),
                       sizeof(XEvent)));
            break;
#else  /* IS_SDLv2 */
        case SDL_SYSWMEVENT:
            if (event->syswm.msg->subsystem == SDL_SYSWM_X11) {
                XEvent *xevent = (XEvent *)&event->syswm.msg->msg.x11.event;
                obj = Bytes_FromStringAndSize((char *)xevent, sizeof(XEvent));
                _pg_insobj(dict, "event", obj);
            }
            break;
#endif /* IS_SDLv2 */
#endif /* (defined(unix) || ... */
            /* SDL_VIDEOEXPOSE and SDL_QUIT have no attributes */
    } /* switch (event->type) */
    if (event->type == PGE_USEREVENT && event->user.code == 0x1000) {
        _pg_insobj(dict, "filename", Text_FromUTF8(event->user.data1));
        free(event->user.data1);
        event->user.data1 = NULL;
    }
<<<<<<< HEAD
    if (event->type >= SDL_USEREVENT && event->type < PG_NUMEVENTS)
=======
    if (event->type >= PGE_USEREVENT && event->type < SDL_NUMEVENTS)
>>>>>>> 5a8dbfe1
        _pg_insobj(dict, "code", PyInt_FromLong(event->user.code));

    switch (event->type) {
#if IS_SDLv2
        case SDL_WINDOWEVENT:
        case SDL_TEXTEDITING:
        case SDL_TEXTINPUT:
        case SDL_MOUSEWHEEL:
#endif /* IS_SDLv2 */
        case SDL_KEYDOWN:
        case SDL_KEYUP:
        case SDL_MOUSEMOTION:
        case SDL_MOUSEBUTTONDOWN:
        case SDL_MOUSEBUTTONUP:
        case SDL_USEREVENT:
        {
#if IS_SDLv2
            SDL_Window *window = SDL_GetWindowFromID(event->window.windowID);
            PyObject *pgWindow;
            if (!window || !(pgWindow=SDL_GetWindowData(window, "pg_window"))) {
                pgWindow = Py_None;
            }
            Py_INCREF(pgWindow);
            _pg_insobj(dict, "window", pgWindow);
#else /* IS_SDLv1 */
            Py_INCREF(Py_None);
            _pg_insobj(dict, "window", Py_None);
#endif /* IS_SDLv1 */
            break;
        }
    }

    return dict;
}

/* event object internals */

static void
pg_event_dealloc(PyObject *self)
{
    pgEventObject *e = (pgEventObject *)self;
    Py_XDECREF(e->dict);
    PyObject_DEL(self);
}

#ifdef PYPY_VERSION
/* Because pypy does not work with the __dict__ tp_dictoffset. */
PyObject *
pg_EventGetAttr(PyObject *o, PyObject *attr_name)
{
    /* Try e->dict first, if not try the generic attribute. */
    PyObject *result = PyDict_GetItem(((pgEventObject *)o)->dict, attr_name);
    if (!result) {
        return PyObject_GenericGetAttr(o, attr_name);
    }
    return result;
}

int
pg_EventSetAttr(PyObject *o, PyObject *name, PyObject *value)
{
    /* if the variable is in the dict, deal with it there.
       else if it's a normal attribute set it there.
       else if it's not an attribute, or in the dict, set it in the dict.
    */
    int dictResult;
    int setInDict = 0;
    PyObject *result = PyDict_GetItem(((pgEventObject *)o)->dict, name);

    if (result) {
        setInDict = 1;
    }
    else {
        result = PyObject_GenericGetAttr(o, name);
        if (!result) {
            setInDict = 1;
        }
    }

    if (setInDict) {
        dictResult = PyDict_SetItem(((pgEventObject *)o)->dict, name, value);
        if (dictResult) {
            return -1;
        }
        return 0;
    }
    else {
        return PyObject_GenericSetAttr(o, name, value);
    }
}
#endif

PyObject *
pg_event_str(PyObject *self)
{
    pgEventObject *e = (pgEventObject *)self;
    char *str;
    PyObject *strobj;
    PyObject *pyobj;
    char *s;
    size_t size;
#if PY3
    PyObject *encodedobj;
#endif

    strobj = PyObject_Str(e->dict);
    if (strobj == NULL) {
        return NULL;
    }
#if PY3
    encodedobj = PyUnicode_AsUTF8String(strobj);
    Py_DECREF(strobj);
    strobj = encodedobj;
    encodedobj = NULL;
    if (strobj == NULL) {
        return NULL;
    }
    s = PyBytes_AsString(strobj);
#else
    s = PyString_AsString(strobj);
#endif
    size = (11 + strlen(_pg_name_from_eventtype(e->type)) + strlen(s) +
            sizeof(e->type) * 3 + 1);
    str = (char *)PyMem_Malloc(size);
    sprintf(str, "<Event(%d-%s %s)>", e->type, _pg_name_from_eventtype(e->type),
            s);

    Py_DECREF(strobj);

    pyobj = Text_FromUTF8(str);
    PyMem_Free(str);

    return (pyobj);
}

static int
_pg_event_nonzero(pgEventObject *self)
{
    return self->type != SDL_NOEVENT;
}

static PyNumberMethods pg_event_as_number = {
    (binaryfunc)NULL, /*Add*/
    (binaryfunc)NULL, /*subtract*/
    (binaryfunc)NULL, /*multiply*/
#if !PY3
    (binaryfunc)NULL, /*divide*/
#endif
    (binaryfunc)NULL,       /*remainder*/
    (binaryfunc)NULL,       /*divmod*/
    (ternaryfunc)NULL,      /*power*/
    (unaryfunc)NULL,        /*negative*/
    (unaryfunc)NULL,        /*pos*/
    (unaryfunc)NULL,        /*abs*/
    (inquiry)_pg_event_nonzero, /*nonzero*/
    (unaryfunc)NULL,        /*invert*/
    (binaryfunc)NULL,       /*lshift*/
    (binaryfunc)NULL,       /*rshift*/
    (binaryfunc)NULL,       /*and*/
    (binaryfunc)NULL,       /*xor*/
    (binaryfunc)NULL,       /*or*/
#if !PY3
    (coercion)NULL, /*coerce*/
#endif
    (unaryfunc)NULL, /*int*/
#if !PY3
    (unaryfunc)NULL, /*long*/
#endif
    (unaryfunc)NULL, /*float*/
};

#define OFF(x) offsetof(pgEventObject, x)

static PyMemberDef pg_event_members[] = {
    {"__dict__", T_OBJECT, OFF(dict), READONLY},
    {"type", T_INT, OFF(type), READONLY},
    {"dict", T_OBJECT, OFF(dict), READONLY},
    {NULL} /* Sentinel */
};

/*
 * eventA == eventB
 * eventA != eventB
 */
static PyObject *
pg_event_richcompare(PyObject *o1, PyObject *o2, int opid)
{
    pgEventObject *e1, *e2;

    if (!pgEvent_Check(o1) || !pgEvent_Check(o2)) {
        goto Unimplemented;
    }

    e1 = (pgEventObject *)o1;
    e2 = (pgEventObject *)o2;
    switch (opid) {
        case Py_EQ:
            return PyBool_FromLong(
                e1->type == e2->type &&
                PyObject_RichCompareBool(e1->dict, e2->dict, Py_EQ) == 1);
        case Py_NE:
            return PyBool_FromLong(
                e1->type != e2->type ||
                PyObject_RichCompareBool(e1->dict, e2->dict, Py_NE) == 1);
        default:
            break;
    }

Unimplemented:
    Py_INCREF(Py_NotImplemented);
    return Py_NotImplemented;
}

static PyTypeObject pgEvent_Type = {
    TYPE_HEAD(NULL, 0) "Event", /*name*/
    sizeof(pgEventObject),      /*basic size*/
    0,                          /*itemsize*/
    pg_event_dealloc,              /*dealloc*/
    0,                          /*print*/
    0,                          /*getattr*/
    0,                          /*setattr*/
    0,                          /*compare*/
    pg_event_str,                  /*repr*/
    &pg_event_as_number,           /*as_number*/
    0,                          /*as_sequence*/
    0,                          /*as_mapping*/
    (hashfunc)NULL,             /*hash*/
    (ternaryfunc)NULL,          /*call*/
    (reprfunc)NULL,             /*str*/
#ifdef PYPY_VERSION
    pg_EventGetAttr, /* tp_getattro */
    pg_EventSetAttr, /* tp_setattro */
#else
    PyObject_GenericGetAttr, /* tp_getattro */
    PyObject_GenericSetAttr, /* tp_setattro */
#endif
    0, /* tp_as_buffer */
#if PY3
    0,
#else
    Py_TPFLAGS_DEFAULT | Py_TPFLAGS_HAVE_RICHCOMPARE,
#endif
    DOC_PYGAMEEVENTEVENT,          /* Documentation string */
    0,                             /* tp_traverse */
    0,                             /* tp_clear */
    pg_event_richcompare,             /* tp_richcompare */
    0,                             /* tp_weaklistoffset */
    0,                             /* tp_iter */
    0,                             /* tp_iternext */
    0,                             /* tp_methods */
    pg_event_members,                 /* tp_members */
    0,                             /* tp_getset */
    0,                             /* tp_base */
    0,                             /* tp_dict */
    0,                             /* tp_descr_get */
    0,                             /* tp_descr_set */
    offsetof(pgEventObject, dict), /* tp_dictoffset */
    0,                             /* tp_init */
    0,                             /* tp_alloc */
    0,                             /* tp_new */
};

static PyObject *
pgEvent_New(SDL_Event *event)
{
    pgEventObject *e;
    e = PyObject_NEW(pgEventObject, &pgEvent_Type);
    if (!e)
        return NULL;

    if (event) {
        e->type = event->type;
        e->dict = dict_from_event(event);
    }
    else {
        e->type = SDL_NOEVENT;
        e->dict = PyDict_New();
    }
    return (PyObject *)e;
}

static PyObject *
pgEvent_New2(int type, PyObject *dict)
{
    pgEventObject *e;
    e = PyObject_NEW(pgEventObject, &pgEvent_Type);
    if (e) {
        e->type = type;
        if (!dict)
            dict = PyDict_New();
        else
            Py_INCREF(dict);
        e->dict = dict;
    }
    return (PyObject *)e;
}

/* event module functions */
static PyObject *
pg_Event(PyObject *self, PyObject *arg, PyObject *keywords)
{
    PyObject *dict = NULL;
    PyObject *event;
    int type;
    if (!PyArg_ParseTuple(arg, "i|O!", &type, &PyDict_Type, &dict))
        return NULL;

    if (!dict)
        dict = PyDict_New();
    else
        Py_INCREF(dict);

    if (keywords) {
        PyObject *key, *value;
        Py_ssize_t pos = 0;
        while (PyDict_Next(keywords, &pos, &key, &value)) {
            PyDict_SetItem(dict, key, value);
        }
    }

    event = pgEvent_New2(type, dict);

    Py_DECREF(dict);
    return event;
}

static PyObject *
event_name(PyObject *self, PyObject *arg)
{
    int type;

    if (!PyArg_ParseTuple(arg, "i", &type))
        return NULL;

    return Text_FromUTF8(_pg_name_from_eventtype(type));
}

static PyObject *
set_grab(PyObject *self, PyObject *arg)
{
    int doit;
#if IS_SDLv2
    SDL_Window *win = NULL;
#endif /* IS_SDLv2 */
    if (!PyArg_ParseTuple(arg, "i", &doit))
        return NULL;
    VIDEO_INIT_CHECK();

#if IS_SDLv1
    if (doit)
        SDL_WM_GrabInput(SDL_GRAB_ON);
    else
        SDL_WM_GrabInput(SDL_GRAB_OFF);
#else  /* IS_SDLv2 */
    win = pg_GetDefaultWindow();
    if (win) {
        if (doit)
            SDL_SetWindowGrab(win, SDL_TRUE);
        else
            SDL_SetWindowGrab(win, SDL_FALSE);
    }
#endif /* IS_SDLv2 */

    Py_RETURN_NONE;
}

static PyObject *
get_grab(PyObject *self, PyObject *arg)
{
#if IS_SDLv1
    int mode;
#else  /* IS_SDLv2 */
    SDL_Window *win;
    SDL_bool mode = SDL_FALSE;
#endif /* IS_SDLv2 */

    VIDEO_INIT_CHECK();
#if IS_SDLv1
    mode = SDL_WM_GrabInput(SDL_GRAB_QUERY);
    return PyInt_FromLong(mode == SDL_GRAB_ON);
#else  /* IS_SDLv2 */
    win = pg_GetDefaultWindow();
    if (win)
        mode = SDL_GetWindowGrab(win);
    return PyInt_FromLong(mode);
#endif /* IS_SDLv2 */
}

static PyObject *
pg_event_pump(PyObject *self, PyObject *args)
{
    VIDEO_INIT_CHECK();
    SDL_PumpEvents();
    Py_RETURN_NONE;
}

static PyObject *
pg_event_wait(PyObject *self, PyObject *args)
{
    SDL_Event event;
    int status;

    VIDEO_INIT_CHECK();

    Py_BEGIN_ALLOW_THREADS;
    status = SDL_WaitEvent(&event);
    Py_END_ALLOW_THREADS;

    if (!status)
        return RAISE(pgExc_SDLError, SDL_GetError());

    return pgEvent_New(&event);
}

static PyObject *
pg_event_poll(PyObject *self, PyObject *args)
{
    SDL_Event event;

    VIDEO_INIT_CHECK();

    if (SDL_PollEvent(&event))
        return pgEvent_New(&event);
    return pgEvent_New(NULL);
}

#if IS_SDLv1
static PyObject *
pg_event_clear(PyObject *self, PyObject *args, PyObject *kwargs)
{
    SDL_Event event;
    int mask = 0;
    int loop, num;
    PyObject *type = NULL;
    int dopump = 1;
    int val;

    static char *kwids[] = {
        "eventtype",
        "pump",
        NULL
    };

#if PY3
    if (!PyArg_ParseTupleAndKeywords(args, kwargs, "|Op", kwids,
                                     &type, &dopump))
        return NULL;
#else
    if (!PyArg_ParseTupleAndKeywords(args, kwargs, "|Oi", kwids,
                                     &type, &dopump))
        return NULL;
#endif

    VIDEO_INIT_CHECK();

    if (type == NULL || type == Py_None)
        mask = SDL_ALLEVENTS;
    else {
        if (PySequence_Check(type)) {
            num = PySequence_Size(type);
            for (loop = 0; loop < num; ++loop) {
                if (!pg_IntFromObjIndex(type, loop, &val))
                    return RAISE(
                        PyExc_TypeError,
                        "type sequence must contain valid event types");
                mask |= SDL_EVENTMASK(val);
            }
        }
        else if (pg_IntFromObj(type, &val))
            mask = SDL_EVENTMASK(val);
        else
            return RAISE(PyExc_TypeError,
                         "get type must be numeric or a sequence");
    }

    if (dopump)
        SDL_PumpEvents();

    while (SDL_PeepEvents(&event, 1, SDL_GETEVENT, mask) == 1)
    {
    }

    Py_RETURN_NONE;
}
#else /* IS_SDLv2 */
static PyObject *
pg_event_clear(PyObject *self, PyObject *args, PyObject *kwargs)
{
    int loop, num;
    PyObject *type = NULL;
    int dopump = 1;
    int val;

    static char *kwids[] = {
        "eventtype",
        "pump",
        NULL
    };

#if PY3
    if (!PyArg_ParseTupleAndKeywords(args, kwargs, "|Op", kwids,
                                     &type, &dopump))
        return NULL;
#else
    if (!PyArg_ParseTupleAndKeywords(args, kwargs, "|Oi", kwids,
                                     &type, &dopump))
        return NULL;
#endif

    VIDEO_INIT_CHECK();

    if (dopump)
        SDL_PumpEvents();

    if (type == NULL || type == Py_None) {
        SDL_FlushEvents(SDL_FIRSTEVENT, SDL_LASTEVENT);
    } else {
        if (PySequence_Check(type)) {
            num = PySequence_Size(type);
            for (loop = 0; loop < num; ++loop) {
                if (!pg_IntFromObjIndex(type, loop, &val))
                    return RAISE(
                        PyExc_TypeError,
                        "type sequence must contain valid event types");
                SDL_FlushEvent(val);
            }
        }
        else if (pg_IntFromObj(type, &val))
            SDL_FlushEvent(val);
        else
            return RAISE(PyExc_TypeError,
                         "get type must be numeric or a sequence");
    }

    Py_RETURN_NONE;
}
#endif /* IS_SDLv2 */

#if IS_SDLv1
static PyObject *
pg_event_get(PyObject *self, PyObject *args, PyObject *kwargs)
{
    SDL_Event event;
    int mask = 0;
    int loop, num;
    PyObject *type = NULL, *list, *e;
    int dopump = 1;
    int val;

    static char *kwids[] = {
        "eventtype",
        "pump",
        NULL
    };

#if PY3
    if (!PyArg_ParseTupleAndKeywords(args, kwargs, "|Op", kwids,
                                     &type, &dopump))
        return NULL;
#else
    if (!PyArg_ParseTupleAndKeywords(args, kwargs, "|Oi", kwids,
                                     &type, &dopump))
        return NULL;
#endif

    VIDEO_INIT_CHECK();

    if (type == NULL || type == Py_None)
        mask = SDL_ALLEVENTS;
    else {
        if (PySequence_Check(type)) {
            num = PySequence_Size(type);
            for (loop = 0; loop < num; ++loop) {
                if (!pg_IntFromObjIndex(type, loop, &val))
                    return RAISE(
                        PyExc_TypeError,
                        "type sequence must contain valid event types");
                mask |= SDL_EVENTMASK(val);
            }
        }
        else if (pg_IntFromObj(type, &val))
            mask = SDL_EVENTMASK(val);
        else
            return RAISE(PyExc_TypeError,
                         "eventtype must be numeric or a sequence");
    }

    list = PyList_New(0);
    if (!list)
        return NULL;

    if (dopump)
        SDL_PumpEvents();

    while (SDL_PeepEvents(&event, 1, SDL_GETEVENT, mask) == 1)
    {
        e = pgEvent_New(&event);
        if (!e) {
            Py_DECREF(list);
            return NULL;
        }

        PyList_Append(list, e);
        Py_DECREF(e);
    }
    return list;
}
#else /* IS_SDLv2 */
static PG_INLINE int
_pg_event_append_to_list(PyObject *list, SDL_Event *event)
{
    PyObject *e = pgEvent_New(event);
    if (!e) {
        Py_DECREF(list);
        return 0;
    }
    PyList_Append(list, e);
    Py_DECREF(e);
    return 1;
}

static PyObject *
pg_event_get(PyObject *self, PyObject *args, PyObject *kwargs)
{
    SDL_Event event;
    int loop, num;
    PyObject *type = NULL, *list;
    int dopump = 1;
    int val;

    static char *kwids[] = {
        "eventtype",
        "pump",
        NULL
    };

#if PY3
    if (!PyArg_ParseTupleAndKeywords(args, kwargs, "|Op", kwids,
                                     &type, &dopump))
        return NULL;
#else
    if (!PyArg_ParseTupleAndKeywords(args, kwargs, "|Oi", kwids,
                                     &type, &dopump))
        return NULL;
#endif

    VIDEO_INIT_CHECK();

    list = PyList_New(0);
    if (!list)
        return NULL;
    if (dopump)
        SDL_PumpEvents();

    if (type == NULL || type == Py_None) {
        while (SDL_PeepEvents(&event, 1, SDL_GETEVENT,
                              SDL_FIRSTEVENT, SDL_LASTEVENT) == 1) {
            if(!_pg_event_append_to_list(list, &event))
                return NULL;
        }
        return list;
    }

    if (PySequence_Check(type)) {
        num = PySequence_Size(type);
        for (loop = 0; loop < num; ++loop) {
            if (!pg_IntFromObjIndex(type, loop, &val)) {
                Py_DECREF(list);
                return RAISE(
                    PyExc_TypeError,
                    "type sequence must contain valid event types");
            }
            if (SDL_PeepEvents(&event, 1, SDL_GETEVENT, val, val) < 0) {
                Py_DECREF(list);
                return RAISE(pgExc_SDLError, SDL_GetError());
            }
            if(!_pg_event_append_to_list(list, &event))
                return NULL;
        }
    }
    else if (pg_IntFromObj(type, &val)) {
        if (SDL_PeepEvents(&event, 1, SDL_GETEVENT, val, val) < 0) {
            Py_DECREF(list);
            return RAISE(pgExc_SDLError, SDL_GetError());
        }
        if(!_pg_event_append_to_list(list, &event))
            return NULL;
    }
    else {
        Py_DECREF(list);
        return RAISE(PyExc_TypeError,
                     "get type must be numeric or a sequence");
    }
    return list;
}
#endif /* IS_SDLv2 */

#if IS_SDLv1
static PyObject *
pg_event_peek(PyObject *self, PyObject *args, PyObject *kwargs)
{
    SDL_Event event;
    int result;
    int mask = 0;
    int loop, num, noargs = 0;
    PyObject *type = NULL;
    int val;
    int dopump = 1;

    static char *kwids[] = {
        "eventtype",
        "pump",
        NULL
    };

#if PY3
    if (!PyArg_ParseTupleAndKeywords(args, kwargs, "|Op", kwids,
                                     &type, &dopump))
        return NULL;
#else
    if (!PyArg_ParseTupleAndKeywords(args, kwargs, "|Oi", kwids,
                                     &type, &dopump))
        return NULL;
#endif

    VIDEO_INIT_CHECK();

    if (!type || type == Py_None) {
        mask = SDL_ALLEVENTS;
        noargs = 1;
    }
    else {
        if (PySequence_Check(type)) {
            num = PySequence_Size(type);
            for (loop = 0; loop < num; ++loop) {
                if (!pg_IntFromObjIndex(type, loop, &val))
                    return RAISE(
                        PyExc_TypeError,
                        "type sequence must contain valid event types");
                mask |= SDL_EVENTMASK(val);
            }
        }
        else if (pg_IntFromObj(type, &val))
            mask = SDL_EVENTMASK(val);
        else
            return RAISE(PyExc_TypeError,
                         "peek type must be numeric or a sequence");
    }

    if (dopump)
        SDL_PumpEvents();
    result = SDL_PeepEvents(&event, 1, SDL_PEEKEVENT, mask);
    if (result < 0)
        return RAISE(pgExc_SDLError, SDL_GetError());

    if (noargs)
        return pgEvent_New(result ? &event : NULL);
    return PyInt_FromLong(result == 1);
}
#else /* IS_SDLv2 */
static PyObject *
pg_event_peek(PyObject *self, PyObject *args, PyObject *kwargs)
{
    SDL_Event event;
    int result;
    int loop, num;
    PyObject *type = NULL;
    int val;
    int dopump = 1;

    static char *kwids[] = {
        "eventtype",
        "pump",
        NULL
    };

#if PY3
    if (!PyArg_ParseTupleAndKeywords(args, kwargs, "|Op", kwids,
                                     &type, &dopump))
        return NULL;
#else
    if (!PyArg_ParseTupleAndKeywords(args, kwargs, "|Oi", kwids,
                                     &type, &dopump))
        return NULL;
#endif

    VIDEO_INIT_CHECK();

    if (dopump)
        SDL_PumpEvents();

    if (type == NULL || type == Py_None) {
        result = SDL_PeepEvents(&event, 1, SDL_PEEKEVENT, SDL_FIRSTEVENT, SDL_LASTEVENT);
        if (result < 0)
            return RAISE(pgExc_SDLError, SDL_GetError());
        return pgEvent_New(result ? &event : NULL);
    }

    if (PySequence_Check(type)) {
        num = PySequence_Size(type);
        for (loop = 0; loop < num; ++loop) {
            if (!pg_IntFromObjIndex(type, loop, &val))
                return RAISE(
                    PyExc_TypeError,
                    "type sequence must contain valid event types");
            result = SDL_PeepEvents(&event, 1, SDL_PEEKEVENT, val, val);
            if (result < 0) {
                return RAISE(pgExc_SDLError, SDL_GetError());
            } else if (result == 1) {
                return PyInt_FromLong(1);
            }
        }
    }
    else if (pg_IntFromObj(type, &val)) {
        result = SDL_PeepEvents(&event, 1, SDL_PEEKEVENT, val, val);
        if (result < 0)
            return RAISE(pgExc_SDLError, SDL_GetError());
        return PyInt_FromLong(result == 1);
    }
    return RAISE(PyExc_TypeError,
                 "peek type must be numeric or a sequence");
}
#endif /* IS_SDLv2 */

static PyObject *
pg_event_post(PyObject *self, PyObject *args)
{
    pgEventObject *e;
    SDL_Event event;
    int isblocked = 0;

    if (!PyArg_ParseTuple(args, "O!", &pgEvent_Type, &e))
        return NULL;

    VIDEO_INIT_CHECK();

    /* see if the event is blocked before posting it. */
    isblocked = SDL_EventState(e->type, SDL_QUERY) == SDL_IGNORE;

    if (isblocked) {
        /* event is blocked, so we do not post it. */
        Py_RETURN_NONE;
    }

    if (pgEvent_FillUserEvent(e, &event))
        return NULL;

#if IS_SDLv1
    if (SDL_PushEvent(&event) == -1)
#else  /* IS_SDLv2 */
    if (SDL_PushEvent(&event) < 0)
#endif /* IS_SDLv2 */
        return RAISE(pgExc_SDLError, SDL_GetError());

    Py_RETURN_NONE;
}

static int
_pg_check_event_in_range(int evt)
{
<<<<<<< HEAD
#if IS_SDLv1
    return evt >= 0 && evt < PG_NUMEVENTS;
#else /* IS_SDLv2 */
    return evt >= 0 && evt < PGE_EVENTEND; /* needed for extras */
#endif /* IS_SDLv2 */
=======
// #if IS_SDLv1
//     return evt >= 0 && evt < SDL_NUMEVENTS;
// #else /* IS_SDLv2 */
//     return evt >= 0 && evt < PGE_EVENTEND; /* needed for extras */
// #endif /* IS_S*DLv2 */
    return evt >= 0 && evt < SDL_NUMEVENTS;
>>>>>>> 5a8dbfe1
}

static PyObject *
pg_event_set_allowed(PyObject *self, PyObject *args)
{
    int loop, num;
    PyObject *type;
    int val;

    if (PyTuple_Size(args) != 1)
        return RAISE(PyExc_ValueError, "set_allowed requires 1 argument");

    VIDEO_INIT_CHECK();

    type = PyTuple_GET_ITEM(args, 0);
    if (PySequence_Check(type)) {
        num = PySequence_Length(type);
        for (loop = 0; loop < num; ++loop) {
            if (!pg_IntFromObjIndex(type, loop, &val))
                return RAISE(PyExc_TypeError,
                             "type sequence must contain valid event types");
            if (!_pg_check_event_in_range(val))
                return RAISE(PyExc_ValueError, "Invalid event in sequence");
            SDL_EventState(val, SDL_ENABLE);
        }
    }
    else if (type == Py_None) {
#if IS_SDLv2
        int i;
        for (i=SDL_FIRSTEVENT; i<SDL_LASTEVENT; i++) {
            SDL_EventState(i, SDL_ENABLE);
        }
#else
        SDL_EventState(0xFF, SDL_ENABLE);
#endif /* IS_SDLv2 */
    } else if (pg_IntFromObj(type, &val)) {
        if (!_pg_check_event_in_range(val))
            return RAISE(PyExc_ValueError, "Invalid event");
        SDL_EventState(val, SDL_ENABLE);
    }
    else
        return RAISE(PyExc_TypeError, "type must be numeric or a sequence");

    Py_RETURN_NONE;
}

static PyObject *
pg_event_set_blocked(PyObject *self, PyObject *args)
{
    int loop, num;
    PyObject *type;
    int val;

    if (PyTuple_Size(args) != 1)
        return RAISE(PyExc_ValueError, "set_blocked requires 1 argument");

    VIDEO_INIT_CHECK();

    type = PyTuple_GET_ITEM(args, 0);
    if (PySequence_Check(type)) {
        num = PySequence_Length(type);
        for (loop = 0; loop < num; ++loop) {
            if (!pg_IntFromObjIndex(type, loop, &val))
                return RAISE(PyExc_TypeError,
                             "type sequence must contain valid event types");
            if (!_pg_check_event_in_range(val))
                return RAISE(PyExc_ValueError, "Invalid event in sequence");
            SDL_EventState(val, SDL_IGNORE);
        }
    }
    else if (type == Py_None) {
#if IS_SDLv2
        int i;
        for (i=SDL_FIRSTEVENT; i<SDL_LASTEVENT; i++) {
            SDL_EventState(i, SDL_IGNORE);
        }
#else
        SDL_EventState(0xFF, SDL_IGNORE);
#endif /* IS_SDLv2 */
    } else if (pg_IntFromObj(type, &val)) {
        if (!_pg_check_event_in_range(val))
            return RAISE(PyExc_ValueError, "Invalid event");
        SDL_EventState(val, SDL_IGNORE);
    }
    else
        return RAISE(PyExc_TypeError, "type must be numeric or a sequence");

    Py_RETURN_NONE;
}

static PyObject *
pg_event_get_blocked(PyObject *self, PyObject *args)
{
    int loop, num;
    PyObject *type;
    int val;
    int isblocked = 0;

    if (PyTuple_Size(args) != 1)
        return RAISE(PyExc_ValueError, "get_blocked requires 1 argument");

    VIDEO_INIT_CHECK();

    type = PyTuple_GET_ITEM(args, 0);
    if (PySequence_Check(type)) {
        num = PySequence_Length(type);
        for (loop = 0; loop < num; ++loop) {
            if (!pg_IntFromObjIndex(type, loop, &val))
                return RAISE(PyExc_TypeError,
                             "type sequence must contain valid event types");
            if (!_pg_check_event_in_range(val))
                return RAISE(PyExc_ValueError, "Invalid event in sequence");
            isblocked |= SDL_EventState(val, SDL_QUERY) == SDL_IGNORE;
        }
    }
    else if (pg_IntFromObj(type, &val)) {
        if (!_pg_check_event_in_range(val))
            return RAISE(PyExc_ValueError, "Invalid event");
        isblocked = SDL_EventState(val, SDL_QUERY) == SDL_IGNORE;
    }
    else
        return RAISE(PyExc_TypeError, "type must be numeric or a sequence");

    return PyInt_FromLong(isblocked);
}


int _custom_event = PGE_USEREVENT + 1;
static PyObject *
pg_event_custom_type(PyObject *self, PyObject *args)
{
    int result = _custom_event + 1;
    if (result > PG_NUMEVENTS) {
        return RAISE(pgExc_SDLError, "pygame.event.custom_type made too many event types.");
    }
    _custom_event++;
    return PyInt_FromLong(result);
}

static PyMethodDef _event_methods[] = {
#if IS_SDLv2
    {"__PYGAMEinit__", pgEvent_AutoInit, METH_NOARGS,
     "auto initialize for event module"},
#endif /* IS_SDLv2 */

    {"Event", (PyCFunction)pg_Event, METH_VARARGS | METH_KEYWORDS,
     DOC_PYGAMEEVENTEVENT},
    {"event_name", event_name, METH_VARARGS, DOC_PYGAMEEVENTEVENTNAME},

    {"set_grab", set_grab, METH_VARARGS, DOC_PYGAMEEVENTSETGRAB},
    {"get_grab", get_grab, METH_NOARGS, DOC_PYGAMEEVENTGETGRAB},

    {"pump", pg_event_pump, METH_NOARGS, DOC_PYGAMEEVENTPUMP},
    {"wait", pg_event_wait, METH_NOARGS, DOC_PYGAMEEVENTWAIT},
    {"poll", pg_event_poll, METH_NOARGS, DOC_PYGAMEEVENTPOLL},
    {"clear", (PyCFunction)pg_event_clear, METH_VARARGS | METH_KEYWORDS, DOC_PYGAMEEVENTCLEAR},
    {"get", (PyCFunction)pg_event_get, METH_VARARGS | METH_KEYWORDS, DOC_PYGAMEEVENTGET},
    {"peek", (PyCFunction)pg_event_peek, METH_VARARGS | METH_KEYWORDS, DOC_PYGAMEEVENTPEEK},
    {"post", pg_event_post, METH_VARARGS, DOC_PYGAMEEVENTPOST},

    {"set_allowed", pg_event_set_allowed, METH_VARARGS, DOC_PYGAMEEVENTSETALLOWED},
    {"set_blocked", pg_event_set_blocked, METH_VARARGS, DOC_PYGAMEEVENTSETBLOCKED},
    {"get_blocked", pg_event_get_blocked, METH_VARARGS, DOC_PYGAMEEVENTGETBLOCKED},
    {"custom_type", pg_event_custom_type, METH_NOARGS, DOC_PYGAMEEVENTCUSTOMTYPE},


    {NULL, NULL, 0, NULL}};

MODINIT_DEFINE(event)
{
    PyObject *module, *dict, *apiobj;
    int ecode;
    static void *c_api[PYGAMEAPI_EVENT_NUMSLOTS];

#if PY3
    static struct PyModuleDef _module = {PyModuleDef_HEAD_INIT,
                                         "event",
                                         DOC_PYGAMEEVENT,
                                         -1,
                                         _event_methods,
                                         NULL,
                                         NULL,
                                         NULL,
                                         NULL};
#endif

    /* imported needed apis; Do this first so if there is an error
       the module is not loaded.
    */
    import_pygame_base();
    if (PyErr_Occurred()) {
        MODINIT_ERROR;
    }

    /* type preparation */
    if (PyType_Ready(&pgEvent_Type) < 0) {
        MODINIT_ERROR;
    }

    /* create the module */
#if PY3
    module = PyModule_Create(&_module);
#else
    module =
        Py_InitModule3(MODPREFIX "event", _event_methods, DOC_PYGAMEEVENT);
#endif
    dict = PyModule_GetDict(module);

    if (PyDict_SetItemString(dict, "EventType", (PyObject *)&pgEvent_Type) ==
        -1) {
        DECREF_MOD(module);
        MODINIT_ERROR;
    }

#if IS_SDLv2
    if (!have_registered_events) {
        int numevents = PG_NUMEVENTS - SDL_USEREVENT;
        Uint32 user_event = SDL_RegisterEvents(numevents);

        if (user_event == (Uint32)-1) {
            PyErr_SetString(pgExc_SDLError, "unable to register user events");
            DECREF_MOD(module);
            MODINIT_ERROR;
        }
        if (user_event != SDL_USEREVENT) {
            PyErr_SetString(PyExc_ImportError,
                            "Unable to create another module instance");
            DECREF_MOD(module);
            MODINIT_ERROR;
        }

<<<<<<< HEAD
        if (SDL_RegisterEvents(PGE_NUMRESERVED) != PGE_EVENTBEGIN) {
            PyErr_SetString(PyExc_ImportError,
                            "Unable to register pygame events");
            DECREF_MOD(module);
            MODINIT_ERROR;
        }
=======
>>>>>>> 5a8dbfe1
        have_registered_events = 1;
    }

    SDL_SetEventFilter(pg_event_filter, NULL);
#endif /* IS_SDLv2 */

    /* export the c api */
#if IS_SDLv2
    assert(PYGAMEAPI_EVENT_NUMSLOTS == 6);
#endif /* IS_SDLv2 */
    c_api[0] = &pgEvent_Type;
    c_api[1] = pgEvent_New;
    c_api[2] = pgEvent_New2;
    c_api[3] = pgEvent_FillUserEvent;
#if IS_SDLv2
    c_api[4] = pg_EnableKeyRepeat;
    c_api[5] = pg_GetKeyRepeat;
#endif /* IS_SDLv2 */
    apiobj = encapsulate_api(c_api, "event");
    if (apiobj == NULL) {
        DECREF_MOD(module);
        MODINIT_ERROR;
    }
    ecode = PyDict_SetItemString(dict, PYGAMEAPI_LOCAL_ENTRY, apiobj);
    Py_DECREF(apiobj);
    if (ecode) {
        DECREF_MOD(module);
        MODINIT_ERROR;
    }

    /* Assume if there are events in the user events list
     * there is also a registered cleanup callback for them.
     */
    if (user_event_objects == NULL) {
        pg_RegisterQuit(_pg_user_event_cleanup);
    }

    MODINIT_RETURN(module);
}<|MERGE_RESOLUTION|>--- conflicted
+++ resolved
@@ -405,11 +405,7 @@
 #endif
 
     }
-<<<<<<< HEAD
-    if (type >= SDL_USEREVENT && type < PG_NUMEVENTS)
-=======
-    if (type >= PGE_USEREVENT && type < SDL_NUMEVENTS)
->>>>>>> 5a8dbfe1
+    if (type >= PGE_USEREVENT && type < PG_NUMEVENTS)
         return "UserEvent";
     return "Unknown";
 }
@@ -770,11 +766,7 @@
         free(event->user.data1);
         event->user.data1 = NULL;
     }
-<<<<<<< HEAD
-    if (event->type >= SDL_USEREVENT && event->type < PG_NUMEVENTS)
-=======
-    if (event->type >= PGE_USEREVENT && event->type < SDL_NUMEVENTS)
->>>>>>> 5a8dbfe1
+    if (event->type >= PGE_USEREVENT && event->type < PG_NUMEVENTS)
         _pg_insobj(dict, "code", PyInt_FromLong(event->user.code));
 
     switch (event->type) {
@@ -1635,20 +1627,12 @@
 static int
 _pg_check_event_in_range(int evt)
 {
-<<<<<<< HEAD
-#if IS_SDLv1
-    return evt >= 0 && evt < PG_NUMEVENTS;
-#else /* IS_SDLv2 */
-    return evt >= 0 && evt < PGE_EVENTEND; /* needed for extras */
-#endif /* IS_SDLv2 */
-=======
 // #if IS_SDLv1
-//     return evt >= 0 && evt < SDL_NUMEVENTS;
+//     return evt >= 0 && evt < PG_NUMEVENTS;
 // #else /* IS_SDLv2 */
 //     return evt >= 0 && evt < PGE_EVENTEND; /* needed for extras */
 // #endif /* IS_S*DLv2 */
-    return evt >= 0 && evt < SDL_NUMEVENTS;
->>>>>>> 5a8dbfe1
+    return evt >= 0 && evt < PG_NUMEVENTS;
 }
 
 static PyObject *
@@ -1880,15 +1864,6 @@
             MODINIT_ERROR;
         }
 
-<<<<<<< HEAD
-        if (SDL_RegisterEvents(PGE_NUMRESERVED) != PGE_EVENTBEGIN) {
-            PyErr_SetString(PyExc_ImportError,
-                            "Unable to register pygame events");
-            DECREF_MOD(module);
-            MODINIT_ERROR;
-        }
-=======
->>>>>>> 5a8dbfe1
         have_registered_events = 1;
     }
 
