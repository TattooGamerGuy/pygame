/* Auto generated file: with makeref.py .  Docs go in docs/reST/ref/ . */
#define DOC_PYGAMEMATH "pygame module for vector classes"
#define DOC_PYGAMEMATHVECTOR2 "Vector2() -> Vector2\nVector2(int) -> Vector2\nVector2(float) -> Vector2\nVector2(Vector2) -> Vector2\nVector2(x, y) -> Vector2\nVector2((x, y)) -> Vector2\na 2-Dimensional Vector"
#define DOC_VECTOR2DOT "dot(Vector2) -> float\ncalculates the dot- or scalar-product with the other vector"
#define DOC_VECTOR2CROSS "cross(Vector2) -> Vector2\ncalculates the cross- or vector-product"
#define DOC_VECTOR2MAGNITUDE "magnitude() -> float\nreturns the Euclidean magnitude of the vector."
#define DOC_VECTOR2MAGNITUDESQUARED "magnitude_squared() -> float\nreturns the squared magnitude of the vector."
#define DOC_VECTOR2LENGTH "length() -> float\nreturns the Euclidean length of the vector."
#define DOC_VECTOR2LENGTHSQUARED "length_squared() -> float\nreturns the squared Euclidean length of the vector."
#define DOC_VECTOR2NORMALIZE "normalize() -> Vector2\nreturns a vector with the same direction but length 1."
#define DOC_VECTOR2NORMALIZEIP "normalize_ip() -> Vector2\nnormalizes the vector in place so that its length is 1."
#define DOC_VECTOR2ISNORMALIZED "is_normalized() -> Bool\ntests if the vector is normalized i.e. has length == 1."
#define DOC_VECTOR2SCALETOLENGTH "scale_to_length(float) -> Vector2\nscales the vector in place to a given length."
#define DOC_VECTOR2REFLECT "reflect(Vector2) -> Vector2\nreturns a vector reflected of a given normal."
#define DOC_VECTOR2REFLECTIP "reflect_ip(Vector2) -> Vector2\nreflect the vector of a given normal in place."
#define DOC_VECTOR2DISTANCETO "distance_to(Vector2) -> float\ncalculates the Euclidean distance to a given vector."
#define DOC_VECTOR2DISTANCESQUAREDTO "distance_squared_to(Vector2) -> float\ncalculates the squared Euclidean distance to a given vector."
#define DOC_VECTOR2LERP "lerp(Vector2, float) -> Vector2\nreturns a linear interpolation to the given vector."
#define DOC_VECTOR2SLERP "slerp(Vector2, float) -> Vector2\nreturns a spherical interpolation to the given vector."
#define DOC_VECTOR2ELEMENTWISE "elementwise() -> VectorElementwiseProxy\nThe next operation will be performed elementwise."
#define DOC_VECTOR2ROTATE "rotate(float) -> Vector2\nrotates a vector by a given angle in degrees."
#define DOC_VECTOR2ROTATEIP "rotate_ip(float) -> Vector2\nrotates the vector by a given angle in degrees in place."
#define DOC_VECTOR2ANGLETO "angle_to(Vector2) -> float\ncalculates the angle to a given vector in degrees."
#define DOC_VECTOR2ASPOLAR "as_polar() -> (r, phi)\nreturns a tuple with radial distance and azimuthal angle."
<<<<<<< HEAD
#define DOC_VECTOR2FROMPOLAR "from_polar((r, phi)) -> None\nSets x and y from a polar coordinates tuple."
#define DOC_VECTOR2SET "set() -> Vector2\nset(int) -> Vector2\nset(float) -> Vector2\nset(Vector2) -> Vector2\nset(x, y) -> Vector2\nset((x, y)) -> Vector2\nSets the coordinates of the vector."
#define DOC_PYGAMEMATHVECTOR3 "Vector3() -> Vector3\nVector3(int) -> Vector3\nVector3(float) -> Vector3\nVector3(Vector3) -> Vector3\nVector3(x, y, z) -> Vector3\nVector3((x, y, z)) -> Vector3\na 3-Dimensional Vector"
=======
#define DOC_VECTOR2FROMPOLAR "from_polar((r, phi)) -> Vector2\nSets x and y from a polar coordinates tuple."
#define DOC_PYGAMEMATHVECTOR3 "Vector3() -> Vector3\nVector3(int) -> Vector2\nVector3(float) -> Vector2\nVector3(Vector3) -> Vector3\nVector3(x, y, z) -> Vector3\nVector3((x, y, z)) -> Vector3\na 3-Dimensional Vector"
>>>>>>> 525389c7
#define DOC_VECTOR3DOT "dot(Vector3) -> float\ncalculates the dot- or scalar-product with the other vector"
#define DOC_VECTOR3CROSS "cross(Vector3) -> Vector3\ncalculates the cross- or vector-product"
#define DOC_VECTOR3MAGNITUDE "magnitude() -> float\nreturns the Euclidean magnitude of the vector."
#define DOC_VECTOR3MAGNITUDESQUARED "magnitude_squared() -> float\nreturns the squared Euclidean magnitude of the vector."
#define DOC_VECTOR3LENGTH "length() -> float\nreturns the Euclidean length of the vector."
#define DOC_VECTOR3LENGTHSQUARED "length_squared() -> float\nreturns the squared Euclidean length of the vector."
#define DOC_VECTOR3NORMALIZE "normalize() -> Vector3\nreturns a vector with the same direction but length 1."
#define DOC_VECTOR3NORMALIZEIP "normalize_ip() -> Vector3\nnormalizes the vector in place so that its length is 1."
#define DOC_VECTOR3ISNORMALIZED "is_normalized() -> Bool\ntests if the vector is normalized i.e. has length == 1."
#define DOC_VECTOR3SCALETOLENGTH "scale_to_length(float) -> Vector3\nscales the vector in place to a given length."
#define DOC_VECTOR3REFLECT "reflect(Vector3) -> Vector3\nreturns a vector reflected of a given normal."
#define DOC_VECTOR3REFLECTIP "reflect_ip(Vector3) -> Vector3\nreflect the vector of a given normal in place."
#define DOC_VECTOR3DISTANCETO "distance_to(Vector3) -> float\ncalculates the Euclidean distance to a given vector."
#define DOC_VECTOR3DISTANCESQUAREDTO "distance_squared_to(Vector3) -> float\ncalculates the squared Euclidean distance to a given vector."
#define DOC_VECTOR3LERP "lerp(Vector3, float) -> Vector3\nreturns a linear interpolation to the given vector."
#define DOC_VECTOR3SLERP "slerp(Vector3, float) -> Vector3\nreturns a spherical interpolation to the given vector."
#define DOC_VECTOR3ELEMENTWISE "elementwise() -> VectorElementwiseProxy\nThe next operation will be performed elementwise."
#define DOC_VECTOR3ROTATE "rotate(Vector3, float) -> Vector3\nrotates a vector by a given angle in degrees."
#define DOC_VECTOR3ROTATEIP "rotate_ip(Vector3, float) -> Vector3\nrotates the vector by a given angle in degrees in place."
#define DOC_VECTOR3ROTATEX "rotate_x(float) -> Vector3\nrotates a vector around the x-axis by the angle in degrees."
#define DOC_VECTOR3ROTATEXIP "rotate_x_ip(float) -> Vector3\nrotates the vector around the x-axis by the angle in degrees in place."
#define DOC_VECTOR3ROTATEY "rotate_y(float) -> Vector3\nrotates a vector around the y-axis by the angle in degrees."
#define DOC_VECTOR3ROTATEYIP "rotate_y_ip(float) -> Vector3\nrotates the vector around the y-axis by the angle in degrees in place."
#define DOC_VECTOR3ROTATEZ "rotate_z(float) -> Vector3\nrotates a vector around the z-axis by the angle in degrees."
#define DOC_VECTOR3ROTATEZIP "rotate_z_ip(float) -> Vector3\nrotates the vector around the z-axis by the angle in degrees in place."
#define DOC_VECTOR3ANGLETO "angle_to(Vector3) -> float\ncalculates the angle to a given vector in degrees."
#define DOC_VECTOR3ASSPHERICAL "as_spherical() -> (r, theta, phi)\nreturns a tuple with radial distance, inclination and azimuthal angle."
<<<<<<< HEAD
#define DOC_VECTOR3FROMSPHERICAL "from_spherical((r, theta, phi)) -> None\nSets x, y and z from a spherical coordinates 3-tuple."
#define DOC_VECTOR3SET "set() -> Vector3\nset(int) -> Vector3\nset(float) -> Vector3\nset(Vector3) -> Vector3\nset(x, y, z) -> Vector3\nset((x, y, z)) -> Vector3\nSets the coordinates of the vector."
=======
#define DOC_VECTOR3FROMSPHERICAL "from_spherical((r, theta, phi)) -> Vector3\nSets x, y and z from a spherical coordinates 3-tuple."
>>>>>>> 525389c7
#define DOC_PYGAMEMATHENABLESWIZZLING "enable_swizzling() -> None\nglobally enables swizzling for vectors."
#define DOC_PYGAMEMATHDISABLESWIZZLING "disable_swizzling() -> None\nglobally disables swizzling for vectors."


/* Docs in a comment... slightly easier to read. */

/*

pygame.math
pygame module for vector classes

pygame.math.Vector2
 Vector2() -> Vector2
 Vector2(int) -> Vector2
 Vector2(float) -> Vector2
 Vector2(Vector2) -> Vector2
 Vector2(x, y) -> Vector2
 Vector2((x, y)) -> Vector2
a 2-Dimensional Vector

pygame.math.Vector2.dot
 dot(Vector2) -> float
calculates the dot- or scalar-product with the other vector

pygame.math.Vector2.cross
 cross(Vector2) -> Vector2
calculates the cross- or vector-product

pygame.math.Vector2.magnitude
 magnitude() -> float
returns the Euclidean magnitude of the vector.

pygame.math.Vector2.magnitude_squared
 magnitude_squared() -> float
returns the squared magnitude of the vector.

pygame.math.Vector2.length
 length() -> float
returns the Euclidean length of the vector.

pygame.math.Vector2.length_squared
 length_squared() -> float
returns the squared Euclidean length of the vector.

pygame.math.Vector2.normalize
 normalize() -> Vector2
returns a vector with the same direction but length 1.

pygame.math.Vector2.normalize_ip
 normalize_ip() -> Vector2
normalizes the vector in place so that its length is 1.

pygame.math.Vector2.is_normalized
 is_normalized() -> Bool
tests if the vector is normalized i.e. has length == 1.

pygame.math.Vector2.scale_to_length
 scale_to_length(float) -> Vector2
scales the vector in place to a given length.

pygame.math.Vector2.reflect
 reflect(Vector2) -> Vector2
returns a vector reflected of a given normal.

pygame.math.Vector2.reflect_ip
 reflect_ip(Vector2) -> Vector2
reflect the vector of a given normal in place.

pygame.math.Vector2.distance_to
 distance_to(Vector2) -> float
calculates the Euclidean distance to a given vector.

pygame.math.Vector2.distance_squared_to
 distance_squared_to(Vector2) -> float
calculates the squared Euclidean distance to a given vector.

pygame.math.Vector2.lerp
 lerp(Vector2, float) -> Vector2
returns a linear interpolation to the given vector.

pygame.math.Vector2.slerp
 slerp(Vector2, float) -> Vector2
returns a spherical interpolation to the given vector.

pygame.math.Vector2.elementwise
 elementwise() -> VectorElementwiseProxy
The next operation will be performed elementwise.

pygame.math.Vector2.rotate
 rotate(float) -> Vector2
rotates a vector by a given angle in degrees.

pygame.math.Vector2.rotate_ip
 rotate_ip(float) -> Vector2
rotates the vector by a given angle in degrees in place.

pygame.math.Vector2.angle_to
 angle_to(Vector2) -> float
calculates the angle to a given vector in degrees.

pygame.math.Vector2.as_polar
 as_polar() -> (r, phi)
returns a tuple with radial distance and azimuthal angle.

pygame.math.Vector2.from_polar
 from_polar((r, phi)) -> Vector2
Sets x and y from a polar coordinates tuple.

pygame.math.Vector2.set
 set() -> Vector2
 set(int) -> Vector2
 set(float) -> Vector2
 set(Vector2) -> Vector2
 set(x, y) -> Vector2
 set((x, y)) -> Vector2
Sets the coordinates of the vector.

pygame.math.Vector3
 Vector3() -> Vector3
 Vector3(int) -> Vector3
 Vector3(float) -> Vector3
 Vector3(Vector3) -> Vector3
 Vector3(x, y, z) -> Vector3
 Vector3((x, y, z)) -> Vector3
a 3-Dimensional Vector

pygame.math.Vector3.dot
 dot(Vector3) -> float
calculates the dot- or scalar-product with the other vector

pygame.math.Vector3.cross
 cross(Vector3) -> Vector3
calculates the cross- or vector-product

pygame.math.Vector3.magnitude
 magnitude() -> float
returns the Euclidean magnitude of the vector.

pygame.math.Vector3.magnitude_squared
 magnitude_squared() -> float
returns the squared Euclidean magnitude of the vector.

pygame.math.Vector3.length
 length() -> float
returns the Euclidean length of the vector.

pygame.math.Vector3.length_squared
 length_squared() -> float
returns the squared Euclidean length of the vector.

pygame.math.Vector3.normalize
 normalize() -> Vector3
returns a vector with the same direction but length 1.

pygame.math.Vector3.normalize_ip
 normalize_ip() -> Vector3
normalizes the vector in place so that its length is 1.

pygame.math.Vector3.is_normalized
 is_normalized() -> Bool
tests if the vector is normalized i.e. has length == 1.

pygame.math.Vector3.scale_to_length
 scale_to_length(float) -> Vector3
scales the vector in place to a given length.

pygame.math.Vector3.reflect
 reflect(Vector3) -> Vector3
returns a vector reflected of a given normal.

pygame.math.Vector3.reflect_ip
 reflect_ip(Vector3) -> Vector3
reflect the vector of a given normal in place.

pygame.math.Vector3.distance_to
 distance_to(Vector3) -> float
calculates the Euclidean distance to a given vector.

pygame.math.Vector3.distance_squared_to
 distance_squared_to(Vector3) -> float
calculates the squared Euclidean distance to a given vector.

pygame.math.Vector3.lerp
 lerp(Vector3, float) -> Vector3
returns a linear interpolation to the given vector.

pygame.math.Vector3.slerp
 slerp(Vector3, float) -> Vector3
returns a spherical interpolation to the given vector.

pygame.math.Vector3.elementwise
 elementwise() -> VectorElementwiseProxy
The next operation will be performed elementwise.

pygame.math.Vector3.rotate
 rotate(Vector3, float) -> Vector3
rotates a vector by a given angle in degrees.

pygame.math.Vector3.rotate_ip
 rotate_ip(Vector3, float) -> Vector3
rotates the vector by a given angle in degrees in place.

pygame.math.Vector3.rotate_x
 rotate_x(float) -> Vector3
rotates a vector around the x-axis by the angle in degrees.

pygame.math.Vector3.rotate_x_ip
 rotate_x_ip(float) -> Vector3
rotates the vector around the x-axis by the angle in degrees in place.

pygame.math.Vector3.rotate_y
 rotate_y(float) -> Vector3
rotates a vector around the y-axis by the angle in degrees.

pygame.math.Vector3.rotate_y_ip
 rotate_y_ip(float) -> Vector3
rotates the vector around the y-axis by the angle in degrees in place.

pygame.math.Vector3.rotate_z
 rotate_z(float) -> Vector3
rotates a vector around the z-axis by the angle in degrees.

pygame.math.Vector3.rotate_z_ip
 rotate_z_ip(float) -> Vector3
rotates the vector around the z-axis by the angle in degrees in place.

pygame.math.Vector3.angle_to
 angle_to(Vector3) -> float
calculates the angle to a given vector in degrees.

pygame.math.Vector3.as_spherical
 as_spherical() -> (r, theta, phi)
returns a tuple with radial distance, inclination and azimuthal angle.

pygame.math.Vector3.from_spherical
 from_spherical((r, theta, phi)) -> Vector3
Sets x, y and z from a spherical coordinates 3-tuple.

pygame.math.Vector3.set
 set() -> Vector3
 set(int) -> Vector3
 set(float) -> Vector3
 set(Vector3) -> Vector3
 set(x, y, z) -> Vector3
 set((x, y, z)) -> Vector3
Sets the coordinates of the vector.

pygame.math.enable_swizzling
 enable_swizzling() -> None
globally enables swizzling for vectors.

pygame.math.disable_swizzling
 disable_swizzling() -> None
globally disables swizzling for vectors.

*/<|MERGE_RESOLUTION|>--- conflicted
+++ resolved
@@ -22,14 +22,9 @@
 #define DOC_VECTOR2ROTATEIP "rotate_ip(float) -> Vector2\nrotates the vector by a given angle in degrees in place."
 #define DOC_VECTOR2ANGLETO "angle_to(Vector2) -> float\ncalculates the angle to a given vector in degrees."
 #define DOC_VECTOR2ASPOLAR "as_polar() -> (r, phi)\nreturns a tuple with radial distance and azimuthal angle."
-<<<<<<< HEAD
-#define DOC_VECTOR2FROMPOLAR "from_polar((r, phi)) -> None\nSets x and y from a polar coordinates tuple."
+#define DOC_VECTOR2FROMPOLAR "from_polar((r, phi)) -> Vector2\nSets x and y from a polar coordinates tuple."
 #define DOC_VECTOR2SET "set() -> Vector2\nset(int) -> Vector2\nset(float) -> Vector2\nset(Vector2) -> Vector2\nset(x, y) -> Vector2\nset((x, y)) -> Vector2\nSets the coordinates of the vector."
 #define DOC_PYGAMEMATHVECTOR3 "Vector3() -> Vector3\nVector3(int) -> Vector3\nVector3(float) -> Vector3\nVector3(Vector3) -> Vector3\nVector3(x, y, z) -> Vector3\nVector3((x, y, z)) -> Vector3\na 3-Dimensional Vector"
-=======
-#define DOC_VECTOR2FROMPOLAR "from_polar((r, phi)) -> Vector2\nSets x and y from a polar coordinates tuple."
-#define DOC_PYGAMEMATHVECTOR3 "Vector3() -> Vector3\nVector3(int) -> Vector2\nVector3(float) -> Vector2\nVector3(Vector3) -> Vector3\nVector3(x, y, z) -> Vector3\nVector3((x, y, z)) -> Vector3\na 3-Dimensional Vector"
->>>>>>> 525389c7
 #define DOC_VECTOR3DOT "dot(Vector3) -> float\ncalculates the dot- or scalar-product with the other vector"
 #define DOC_VECTOR3CROSS "cross(Vector3) -> Vector3\ncalculates the cross- or vector-product"
 #define DOC_VECTOR3MAGNITUDE "magnitude() -> float\nreturns the Euclidean magnitude of the vector."
@@ -57,12 +52,8 @@
 #define DOC_VECTOR3ROTATEZIP "rotate_z_ip(float) -> Vector3\nrotates the vector around the z-axis by the angle in degrees in place."
 #define DOC_VECTOR3ANGLETO "angle_to(Vector3) -> float\ncalculates the angle to a given vector in degrees."
 #define DOC_VECTOR3ASSPHERICAL "as_spherical() -> (r, theta, phi)\nreturns a tuple with radial distance, inclination and azimuthal angle."
-<<<<<<< HEAD
-#define DOC_VECTOR3FROMSPHERICAL "from_spherical((r, theta, phi)) -> None\nSets x, y and z from a spherical coordinates 3-tuple."
+#define DOC_VECTOR3FROMSPHERICAL "from_spherical((r, theta, phi)) -> Vector3\nSets x, y and z from a spherical coordinates 3-tuple."
 #define DOC_VECTOR3SET "set() -> Vector3\nset(int) -> Vector3\nset(float) -> Vector3\nset(Vector3) -> Vector3\nset(x, y, z) -> Vector3\nset((x, y, z)) -> Vector3\nSets the coordinates of the vector."
-=======
-#define DOC_VECTOR3FROMSPHERICAL "from_spherical((r, theta, phi)) -> Vector3\nSets x, y and z from a spherical coordinates 3-tuple."
->>>>>>> 525389c7
 #define DOC_PYGAMEMATHENABLESWIZZLING "enable_swizzling() -> None\nglobally enables swizzling for vectors."
 #define DOC_PYGAMEMATHDISABLESWIZZLING "disable_swizzling() -> None\nglobally disables swizzling for vectors."
 
