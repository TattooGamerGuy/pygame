/*
  pygame - Python Game Library
  Copyright (C) 2000-2001  Pete Shinners
  Copyright (C) 2006 Rene Dudfield
  Copyright (C) 2007 Marcus von Appen

  This library is free software; you can redistribute it and/or
  modify it under the terms of the GNU Library General Public
  License as published by the Free Software Foundation; either
  version 2 of the License, or (at your option) any later version.

  This library is distributed in the hope that it will be useful,
  but WITHOUT ANY WARRANTY; without even the implied warranty of
  MERCHANTABILITY or FITNESS FOR A PARTICULAR PURPOSE.  See the GNU
  Library General Public License for more details.

  You should have received a copy of the GNU Library General Public
  License along with this library; if not, write to the Free
  Foundation, Inc., 59 Temple Place, Suite 330, Boston, MA  02111-1307  USA

  Pete Shinners
  pete@shinners.org
*/

#define NO_PYGAME_C_API
#include "_surface.h"

#if !defined(PG_ENABLE_ARM_NEON) && defined(__aarch64__)
// arm64 has neon optimisations enabled by default, even when fpu=neon is not
// passed
#define PG_ENABLE_ARM_NEON 1
#endif

/* See if we are compiled 64 bit on GCC or MSVC */
#if _WIN32 || _WIN64
#if _WIN64
#define ENV64BIT
#endif
#endif

// Check GCC
#if __GNUC__
#if __x86_64__ || __ppc64__ || __aarch64__
#define ENV64BIT
#endif
#endif

#if PG_ENABLE_ARM_NEON
// sse2neon.h is from here: https://github.com/DLTcollab/sse2neon
#include "include/sse2neon.h"
#endif /* PG_ENABLE_ARM_NEON */

/* This defines PG_ENABLE_SSE_NEON as True if either SSE or NEON is available
 * at compile time. Since we do compile time translation of SSE2->NEON, they
 * have the same code paths, so this reduces code duplication of those paths.
 */
#if defined(__SSE2__)
#define PG_ENABLE_SSE_NEON 1
#elif PG_ENABLE_ARM_NEON
#define PG_ENABLE_SSE_NEON 1
#else
#define PG_ENABLE_SSE_NEON 0
#endif

/* This returns True if either SSE2 or NEON is present at runtime.
 * Relevant because they use the same codepaths. Only the relevant runtime
 * SDL cpu feature check is compiled in.*/
int
pg_HasSSE_NEON()
{
#if defined(__SSE2__)
    return SDL_HasSSE2();
#elif PG_ENABLE_ARM_NEON
    return SDL_HasNEON();
#else
    return 0;
#endif
}

#include "simd_blitters.h"

static void
alphablit_alpha(SDL_BlitInfo *info);
static void
alphablit_colorkey(SDL_BlitInfo *info);
static void
alphablit_solid(SDL_BlitInfo *info);
static void
blit_blend_add(SDL_BlitInfo *info);
static void
blit_blend_sub(SDL_BlitInfo *info);
static void
blit_blend_mul(SDL_BlitInfo *info);
static void
blit_blend_min(SDL_BlitInfo *info);
static void
blit_blend_max(SDL_BlitInfo *info);

static void
blit_blend_rgba_add(SDL_BlitInfo *info);
static void
blit_blend_rgba_sub(SDL_BlitInfo *info);
static void
blit_blend_rgba_mul(SDL_BlitInfo *info);
static void
blit_blend_rgba_min(SDL_BlitInfo *info);
static void
blit_blend_rgba_max(SDL_BlitInfo *info);

static void
blit_blend_premultiplied(SDL_BlitInfo *info);

static int
SoftBlitPyGame(SDL_Surface *src, SDL_Rect *srcrect, SDL_Surface *dst,
               SDL_Rect *dstrect, int the_args);
extern int
SDL_RLESurface(SDL_Surface *surface);
extern void
SDL_UnRLESurface(SDL_Surface *surface, int recode);

static int
SoftBlitPyGame(SDL_Surface *src, SDL_Rect *srcrect, SDL_Surface *dst,
               SDL_Rect *dstrect, int the_args)
{
    int okay;
    int src_locked;
    int dst_locked;

    /* Everything is okay at the beginning...  */
    okay = 1;

    /* Lock the destination if it's in hardware */
    dst_locked = 0;
    if (SDL_MUSTLOCK(dst)) {
        if (SDL_LockSurface(dst) < 0)
            okay = 0;
        else
            dst_locked = 1;
    }
    /* Lock the source if it's in hardware */
    src_locked = 0;
    if (SDL_MUSTLOCK(src)) {
        if (SDL_LockSurface(src) < 0)
            okay = 0;
        else
            src_locked = 1;
    }

    /* Set up source and destination buffer pointers, and BLIT! */
    if (okay && srcrect->w && srcrect->h) {
        SDL_BlitInfo info;

        /* Set up the blit information */
        info.width = srcrect->w;
        info.height = srcrect->h;
        info.s_pixels = (Uint8 *)src->pixels +
                        (Uint16)srcrect->y * src->pitch +
                        (Uint16)srcrect->x * src->format->BytesPerPixel;
        info.s_pxskip = src->format->BytesPerPixel;
        info.s_skip = src->pitch - info.width * src->format->BytesPerPixel;
        info.d_pixels = (Uint8 *)dst->pixels +
                        (Uint16)dstrect->y * dst->pitch +
                        (Uint16)dstrect->x * dst->format->BytesPerPixel;
        info.d_pxskip = dst->format->BytesPerPixel;
        info.d_skip = dst->pitch - info.width * dst->format->BytesPerPixel;
        info.src = src->format;
        info.dst = dst->format;
        SDL_GetSurfaceAlphaMod(src, &info.src_blanket_alpha);
        info.src_has_colorkey = SDL_GetColorKey(src, &info.src_colorkey) == 0;
        if (SDL_GetSurfaceBlendMode(src, &info.src_blend) ||
            SDL_GetSurfaceBlendMode(dst, &info.dst_blend)) {
            okay = 0;
        }
        if (okay) {
            if (info.d_pixels > info.s_pixels) {
                int span = info.width * info.src->BytesPerPixel;
                Uint8 *srcpixend =
                    info.s_pixels + (info.height - 1) * src->pitch + span;

                if (info.d_pixels < srcpixend) {
                    int dstoffset =
                        (info.d_pixels - info.s_pixels) % src->pitch;

                    if (dstoffset < span || dstoffset > src->pitch - span) {
                        /* Overlapping Self blit with positive destination
                           offset. Reverse direction of the blit.
                        */
                        info.s_pixels = srcpixend - info.s_pxskip;
                        info.s_pxskip = -info.s_pxskip;
                        info.s_skip = -info.s_skip;
                        info.d_pixels =
                            (info.d_pixels + (info.height - 1) * dst->pitch +
                             span - info.d_pxskip);
                        info.d_pxskip = -info.d_pxskip;
                        info.d_skip = -info.d_skip;
                    }
                }
            }
            /* Convert alpha multiply blends to regular blends if either of
             the surfaces don't have alpha channels */
            if (the_args == PYGAME_BLEND_RGBA_MULT &&
                (info.src_blend == SDL_BLENDMODE_NONE ||
                 info.dst_blend == SDL_BLENDMODE_NONE)) {
                the_args = PYGAME_BLEND_MULT;
            }

            switch (the_args) {
                case 0: {
                    if (info.src_blend != SDL_BLENDMODE_NONE &&
                        src->format->Amask) {
#if !defined(__EMSCRIPTEN__)
#if SDL_BYTEORDER == SDL_LIL_ENDIAN
                        if (src->format->BytesPerPixel == 4 &&
                            dst->format->BytesPerPixel == 4 &&
                            src->format->Rmask == dst->format->Rmask &&
                            src->format->Gmask == dst->format->Gmask &&
                            src->format->Bmask == dst->format->Bmask) {
/* If our source and destination are the same ARGB 32bit
   format we can use SSE2/NEON to speed up the blend */
#if PG_ENABLE_SSE_NEON
                            if ((pg_HasSSE_NEON()) && (src != dst)) {
                                if (info.src_blanket_alpha != 255) {
                                    alphablit_alpha_sse2_argb_surf_alpha(
                                        &info);
                                }
                                else {
                                    if (SDL_ISPIXELFORMAT_ALPHA(
                                            dst->format->format) &&
                                        info.dst_blend != SDL_BLENDMODE_NONE) {
                                        alphablit_alpha_sse2_argb_no_surf_alpha(
                                            &info);
                                    }
                                    else {
                                        alphablit_alpha_sse2_argb_no_surf_alpha_opaque_dst(
                                            &info);
                                    }
                                }
                                break;
                            }
#endif /* PG_ENABLE_SSE_NEON */
                        }
#endif /* SDL_BYTEORDER == SDL_LIL_ENDIAN */
#endif /* __EMSCRIPTEN__ */
                        alphablit_alpha(&info);
                    }
                    else if (info.src_has_colorkey) {
                        alphablit_colorkey(&info);
                    }
                    else {
                        alphablit_solid(&info);
                    }
                    break;
                }
                case PYGAME_BLEND_ADD: {
#if !defined(__EMSCRIPTEN__)
#if SDL_BYTEORDER == SDL_LIL_ENDIAN
                    if (src->format->BytesPerPixel == 4 &&
                        dst->format->BytesPerPixel == 4 &&
                        src->format->Rmask == dst->format->Rmask &&
                        src->format->Gmask == dst->format->Gmask &&
                        src->format->Bmask == dst->format->Bmask &&
                        !(src->format->Amask != 0 && dst->format->Amask != 0 &&
                          src->format->Amask != dst->format->Amask) &&
                        pg_has_avx2() && (src != dst)) {
                        blit_blend_rgb_add_avx2(&info);
                        break;
                    }
#if PG_ENABLE_SSE_NEON
                    if (src->format->BytesPerPixel == 4 &&
                        dst->format->BytesPerPixel == 4 &&
                        src->format->Rmask == dst->format->Rmask &&
                        src->format->Gmask == dst->format->Gmask &&
                        src->format->Bmask == dst->format->Bmask &&
                        !(src->format->Amask != 0 && dst->format->Amask != 0 &&
                          src->format->Amask != dst->format->Amask) &&
                        pg_HasSSE_NEON() && (src != dst)) {
                        blit_blend_rgb_add_sse2(&info);
                        break;
                    }
#endif /* PG_ENABLE_SSE_NEON */
#endif /* SDL_BYTEORDER == SDL_LIL_ENDIAN */
#endif /* __EMSCRIPTEN__ */
                    blit_blend_add(&info);
                    break;
                }
                case PYGAME_BLEND_SUB: {
#if !defined(__EMSCRIPTEN__)
#if SDL_BYTEORDER == SDL_LIL_ENDIAN
                    if (src->format->BytesPerPixel == 4 &&
                        dst->format->BytesPerPixel == 4 &&
                        src->format->Rmask == dst->format->Rmask &&
                        src->format->Gmask == dst->format->Gmask &&
                        src->format->Bmask == dst->format->Bmask &&
                        !(src->format->Amask != 0 && dst->format->Amask != 0 &&
                          src->format->Amask != dst->format->Amask) &&
                        pg_has_avx2() && (src != dst)) {
                        blit_blend_rgb_sub_avx2(&info);
                        break;
                    }
#if PG_ENABLE_SSE_NEON
                    if (src->format->BytesPerPixel == 4 &&
                        dst->format->BytesPerPixel == 4 &&
                        src->format->Rmask == dst->format->Rmask &&
                        src->format->Gmask == dst->format->Gmask &&
                        src->format->Bmask == dst->format->Bmask &&
                        !(src->format->Amask != 0 && dst->format->Amask != 0 &&
                          src->format->Amask != dst->format->Amask) &&
                        pg_HasSSE_NEON() && (src != dst)) {
                        blit_blend_rgb_sub_sse2(&info);
                        break;
                    }
#endif /* PG_ENABLE_SSE_NEON */
#endif /* SDL_BYTEORDER == SDL_LIL_ENDIAN */
#endif /* __EMSCRIPTEN__ */
                    blit_blend_sub(&info);
                    break;
                }
                case PYGAME_BLEND_MULT: {
#if !defined(__EMSCRIPTEN__)
#if SDL_BYTEORDER == SDL_LIL_ENDIAN
                    if (src->format->BytesPerPixel == 4 &&
                        dst->format->BytesPerPixel == 4 &&
                        src->format->Rmask == dst->format->Rmask &&
                        src->format->Gmask == dst->format->Gmask &&
                        src->format->Bmask == dst->format->Bmask &&
                        !(src->format->Amask != 0 && dst->format->Amask != 0 &&
                          src->format->Amask != dst->format->Amask) &&
                        pg_has_avx2() && (src != dst)) {
                        blit_blend_rgb_mul_avx2(&info);
                        break;
                    }
#if PG_ENABLE_SSE_NEON
                    if (src->format->BytesPerPixel == 4 &&
                        dst->format->BytesPerPixel == 4 &&
                        src->format->Rmask == dst->format->Rmask &&
                        src->format->Gmask == dst->format->Gmask &&
                        src->format->Bmask == dst->format->Bmask &&
                        !(src->format->Amask != 0 && dst->format->Amask != 0 &&
                          src->format->Amask != dst->format->Amask) &&
                        pg_HasSSE_NEON() && (src != dst)) {
                        blit_blend_rgb_mul_sse2(&info);
                        break;
                    }
#endif /* PG_ENABLE_SSE_NEON */
#endif /* SDL_BYTEORDER == SDL_LIL_ENDIAN */
#endif /* __EMSCRIPTEN__ */
                    blit_blend_mul(&info);
                    break;
                }
                case PYGAME_BLEND_MIN: {
#if !defined(__EMSCRIPTEN__)
#if SDL_BYTEORDER == SDL_LIL_ENDIAN
                    if (src->format->BytesPerPixel == 4 &&
                        dst->format->BytesPerPixel == 4 &&
                        src->format->Rmask == dst->format->Rmask &&
                        src->format->Gmask == dst->format->Gmask &&
                        src->format->Bmask == dst->format->Bmask &&
                        !(src->format->Amask != 0 && dst->format->Amask != 0 &&
                          src->format->Amask != dst->format->Amask) &&
                        pg_has_avx2() && (src != dst)) {
                        blit_blend_rgb_min_avx2(&info);
                        break;
                    }
#if PG_ENABLE_SSE_NEON
                    if (src->format->BytesPerPixel == 4 &&
                        dst->format->BytesPerPixel == 4 &&
                        src->format->Rmask == dst->format->Rmask &&
                        src->format->Gmask == dst->format->Gmask &&
                        src->format->Bmask == dst->format->Bmask &&
                        !(src->format->Amask != 0 && dst->format->Amask != 0 &&
                          src->format->Amask != dst->format->Amask) &&
                        pg_HasSSE_NEON() && (src != dst)) {
                        blit_blend_rgb_min_sse2(&info);
                        break;
                    }
#endif /* PG_ENABLE_SSE_NEON */
#endif /* SDL_BYTEORDER == SDL_LIL_ENDIAN */
#endif /* __EMSCRIPTEN__ */
                    blit_blend_min(&info);
                    break;
                }
                case PYGAME_BLEND_MAX: {
#if !defined(__EMSCRIPTEN__)
#if SDL_BYTEORDER == SDL_LIL_ENDIAN
                    if (src->format->BytesPerPixel == 4 &&
                        dst->format->BytesPerPixel == 4 &&
                        src->format->Rmask == dst->format->Rmask &&
                        src->format->Gmask == dst->format->Gmask &&
                        src->format->Bmask == dst->format->Bmask &&
                        !(src->format->Amask != 0 && dst->format->Amask != 0 &&
                          src->format->Amask != dst->format->Amask) &&
                        pg_has_avx2() && (src != dst)) {
                        blit_blend_rgb_max_avx2(&info);
                        break;
                    }
#if PG_ENABLE_SSE_NEON
                    if (src->format->BytesPerPixel == 4 &&
                        dst->format->BytesPerPixel == 4 &&
                        src->format->Rmask == dst->format->Rmask &&
                        src->format->Gmask == dst->format->Gmask &&
                        src->format->Bmask == dst->format->Bmask &&
                        !(src->format->Amask != 0 && dst->format->Amask != 0 &&
                          src->format->Amask != dst->format->Amask) &&
                        pg_HasSSE_NEON() && (src != dst)) {
                        blit_blend_rgb_max_sse2(&info);
                        break;
                    }
#endif /* PG_ENABLE_SSE_NEON */
#endif /* SDL_BYTEORDER == SDL_LIL_ENDIAN */
#endif /* __EMSCRIPTEN__ */
                    blit_blend_max(&info);
                    break;
                }

                case PYGAME_BLEND_RGBA_ADD: {
#if !defined(__EMSCRIPTEN__)
#if SDL_BYTEORDER == SDL_LIL_ENDIAN
                    if (src->format->BytesPerPixel == 4 &&
                        dst->format->BytesPerPixel == 4 &&
                        src->format->Rmask == dst->format->Rmask &&
                        src->format->Gmask == dst->format->Gmask &&
                        src->format->Bmask == dst->format->Bmask &&
                        info.src_blend != SDL_BLENDMODE_NONE &&
                        pg_has_avx2() && (src != dst)) {
                        blit_blend_rgba_add_avx2(&info);
                        break;
                    }
#if PG_ENABLE_SSE_NEON
                    if (src->format->BytesPerPixel == 4 &&
                        dst->format->BytesPerPixel == 4 &&
                        src->format->Rmask == dst->format->Rmask &&
                        src->format->Gmask == dst->format->Gmask &&
                        src->format->Bmask == dst->format->Bmask &&
                        info.src_blend != SDL_BLENDMODE_NONE &&
                        pg_HasSSE_NEON() && (src != dst)) {
                        blit_blend_rgba_add_sse2(&info);
                        break;
                    }
#endif /* PG_ENABLE_SSE_NEON */
#endif /* SDL_BYTEORDER == SDL_LIL_ENDIAN */
#endif /* __EMSCRIPTEN__ */
                    blit_blend_rgba_add(&info);
                    break;
                }
                case PYGAME_BLEND_RGBA_SUB: {
#if !defined(__EMSCRIPTEN__)
#if SDL_BYTEORDER == SDL_LIL_ENDIAN
                    if (src->format->BytesPerPixel == 4 &&
                        dst->format->BytesPerPixel == 4 &&
                        src->format->Rmask == dst->format->Rmask &&
                        src->format->Gmask == dst->format->Gmask &&
                        src->format->Bmask == dst->format->Bmask &&
                        info.src_blend != SDL_BLENDMODE_NONE &&
                        pg_has_avx2() && (src != dst)) {
                        blit_blend_rgba_sub_avx2(&info);
                        break;
                    }
#if PG_ENABLE_SSE_NEON
                    if (src->format->BytesPerPixel == 4 &&
                        dst->format->BytesPerPixel == 4 &&
                        src->format->Rmask == dst->format->Rmask &&
                        src->format->Gmask == dst->format->Gmask &&
                        src->format->Bmask == dst->format->Bmask &&
                        info.src_blend != SDL_BLENDMODE_NONE &&
                        pg_HasSSE_NEON() && (src != dst)) {
                        blit_blend_rgba_sub_sse2(&info);
                        break;
                    }
#endif /* PG_ENABLE_SSE_NEON */
#endif /* SDL_BYTEORDER == SDL_LIL_ENDIAN */
#endif /* __EMSCRIPTEN__ */
                    blit_blend_rgba_sub(&info);
                    break;
                }
                case PYGAME_BLEND_RGBA_MULT: {
#if !defined(__EMSCRIPTEN__)
#if SDL_BYTEORDER == SDL_LIL_ENDIAN
                    if (src->format->BytesPerPixel == 4 &&
                        dst->format->BytesPerPixel == 4 &&
                        src->format->Rmask == dst->format->Rmask &&
                        src->format->Gmask == dst->format->Gmask &&
                        src->format->Bmask == dst->format->Bmask &&
                        info.src_blend != SDL_BLENDMODE_NONE &&
                        pg_has_avx2() && (src != dst)) {
                        blit_blend_rgba_mul_avx2(&info);
                        break;
                    }
#if PG_ENABLE_SSE_NEON
                    if (src->format->BytesPerPixel == 4 &&
                        dst->format->BytesPerPixel == 4 &&
                        src->format->Rmask == dst->format->Rmask &&
                        src->format->Gmask == dst->format->Gmask &&
                        src->format->Bmask == dst->format->Bmask &&
                        info.src_blend != SDL_BLENDMODE_NONE &&
                        pg_HasSSE_NEON() && (src != dst)) {
                        blit_blend_rgba_mul_sse2(&info);
                        break;
                    }
#endif /* PG_ENABLE_SSE_NEON */
#endif /* SDL_BYTEORDER == SDL_LIL_ENDIAN */
#endif /* __EMSCRIPTEN__ */
                    blit_blend_rgba_mul(&info);
                    break;
                }
                case PYGAME_BLEND_RGBA_MIN: {
#if !defined(__EMSCRIPTEN__)
#if SDL_BYTEORDER == SDL_LIL_ENDIAN
                    if (src->format->BytesPerPixel == 4 &&
                        dst->format->BytesPerPixel == 4 &&
                        src->format->Rmask == dst->format->Rmask &&
                        src->format->Gmask == dst->format->Gmask &&
                        src->format->Bmask == dst->format->Bmask &&
                        info.src_blend != SDL_BLENDMODE_NONE &&
                        pg_has_avx2() && (src != dst)) {
                        blit_blend_rgba_min_avx2(&info);
                        break;
                    }
#if PG_ENABLE_SSE_NEON
                    if (src->format->BytesPerPixel == 4 &&
                        dst->format->BytesPerPixel == 4 &&
                        src->format->Rmask == dst->format->Rmask &&
                        src->format->Gmask == dst->format->Gmask &&
                        src->format->Bmask == dst->format->Bmask &&
                        info.src_blend != SDL_BLENDMODE_NONE &&
                        pg_HasSSE_NEON() && (src != dst)) {
                        blit_blend_rgba_min_sse2(&info);
                        break;
                    }
#endif /* PG_ENABLE_SSE_NEON */
#endif /* SDL_BYTEORDER == SDL_LIL_ENDIAN */
#endif /* __EMSCRIPTEN__ */
                    blit_blend_rgba_min(&info);
                    break;
                }
                case PYGAME_BLEND_RGBA_MAX: {
#if !defined(__EMSCRIPTEN__)
#if SDL_BYTEORDER == SDL_LIL_ENDIAN
                    if (src->format->BytesPerPixel == 4 &&
                        dst->format->BytesPerPixel == 4 &&
                        src->format->Rmask == dst->format->Rmask &&
                        src->format->Gmask == dst->format->Gmask &&
                        src->format->Bmask == dst->format->Bmask &&
                        info.src_blend != SDL_BLENDMODE_NONE &&
                        pg_has_avx2() && (src != dst)) {
                        blit_blend_rgba_max_avx2(&info);
                        break;
                    }
#if PG_ENABLE_SSE_NEON
                    if (src->format->BytesPerPixel == 4 &&
                        dst->format->BytesPerPixel == 4 &&
                        src->format->Rmask == dst->format->Rmask &&
                        src->format->Gmask == dst->format->Gmask &&
                        src->format->Bmask == dst->format->Bmask &&
                        info.src_blend != SDL_BLENDMODE_NONE &&
                        pg_HasSSE_NEON() && (src != dst)) {
                        blit_blend_rgba_max_sse2(&info);
                        break;
                    }
#endif /* PG_ENABLE_SSE_NEON */
#endif /* SDL_BYTEORDER == SDL_LIL_ENDIAN */
#endif /* __EMSCRIPTEN__ */
                    blit_blend_rgba_max(&info);
                    break;
                }
                case PYGAME_BLEND_PREMULTIPLIED: {
#if !defined(__EMSCRIPTEN__)
#if SDL_BYTEORDER == SDL_LIL_ENDIAN
                    if (src->format->BytesPerPixel == 4 &&
                        dst->format->BytesPerPixel == 4 &&
                        src->format->Rmask == dst->format->Rmask &&
                        src->format->Gmask == dst->format->Gmask &&
                        src->format->Bmask == dst->format->Bmask &&
<<<<<<< HEAD
                        info.src_blend != SDL_BLENDMODE_NONE &&
                        pg_has_avx2() && (src != dst)) {
                        blit_blend_premultiplied_avx2(&info);
                        break;
                    }
#if defined(__SSE2__)
                    if (src->format->BytesPerPixel == 4 &&
                        dst->format->BytesPerPixel == 4 &&
                        src->format->Rmask == dst->format->Rmask &&
                        src->format->Gmask == dst->format->Gmask &&
                        src->format->Bmask == dst->format->Bmask &&
                        src->format->Amask == 0xFF000000 &&
                        info.src_blend != SDL_BLENDMODE_NONE &&
                        SDL_HasSSE2() && (src != dst)) {
                        blit_blend_premultiplied_sse2(&info);
                        break;
                    }
#endif /* __SSE2__*/
#if PG_ENABLE_ARM_NEON
                    if (src->format->BytesPerPixel == 4 &&
                        dst->format->BytesPerPixel == 4 &&
                        src->format->Rmask == dst->format->Rmask &&
                        src->format->Gmask == dst->format->Gmask &&
                        src->format->Bmask == dst->format->Bmask &&
                        src->format->Amask == 0xFF000000 &&
                        info.src_blend != SDL_BLENDMODE_NONE &&
                        SDL_HasNEON() && (src != dst)) {
                        blit_blend_premultiplied_sse2(&info);
                        break;
=======
                        info.src_blend != SDL_BLENDMODE_NONE) {
#if defined(__MMX__) || defined(__SSE2__) || defined(PG_ENABLE_ARM_NEON)
#if PG_ENABLE_SSE_NEON
                        if (pg_HasSSE_NEON()) {
                            blit_blend_premultiplied_sse2(&info);
                            break;
                        }
#endif /* PG_ENABLE_SSE_NEON */
#ifdef __MMX__
                        if (SDL_HasMMX() == SDL_TRUE) {
                            blit_blend_premultiplied_mmx(&info);
                            break;
                        }
#endif /*__MMX__*/
#endif /*__MMX__ || __SSE2__ || PG_ENABLE_ARM_NEON*/
>>>>>>> 17027037
                    }
#endif /* PG_ENABLE_ARM_NEON */
#endif /* SDL_BYTEORDER == SDL_LIL_ENDIAN */
#endif /* __EMSCRIPTEN__ */

                    blit_blend_premultiplied(&info);
                    break;
                }
                default: {
                    SDL_SetError("Invalid argument passed to blit.");
                    okay = 0;
                    break;
                }
            }
        }
    }

    /* We need to unlock the surfaces if they're locked */
    if (dst_locked)
        SDL_UnlockSurface(dst);
    if (src_locked)
        SDL_UnlockSurface(src);
    /* Blit is done! */
    return (okay ? 0 : -1);
}

/* --------------------------------------------------------- */

static void
blit_blend_rgba_add(SDL_BlitInfo *info)
{
    int n;
    int width = info->width;
    int height = info->height;
    Uint8 *src = info->s_pixels;
    int srcpxskip = info->s_pxskip;
    int srcskip = info->s_skip;
    Uint8 *dst = info->d_pixels;
    int dstpxskip = info->d_pxskip;
    int dstskip = info->d_skip;
    SDL_PixelFormat *srcfmt = info->src;
    SDL_PixelFormat *dstfmt = info->dst;
    int srcbpp = srcfmt->BytesPerPixel;
    int dstbpp = dstfmt->BytesPerPixel;
    Uint8 dR, dG, dB, dA, sR, sG, sB, sA;
    Uint32 pixel;
    Uint32 tmp;
    int srcppa = info->src_blend != SDL_BLENDMODE_NONE && srcfmt->Amask;
    int dstppa = info->dst_blend != SDL_BLENDMODE_NONE && dstfmt->Amask;

    if (!dstppa) {
        blit_blend_add(info);
        return;
    }

    if (srcbpp == 4 && dstbpp == 4 && srcfmt->Rmask == dstfmt->Rmask &&
        srcfmt->Gmask == dstfmt->Gmask && srcfmt->Bmask == dstfmt->Bmask &&
        srcfmt->Amask == dstfmt->Amask &&
        info->src_blend != SDL_BLENDMODE_NONE) {
        int incr = srcpxskip > 0 ? 1 : -1;
        if (incr < 0) {
            src += 3;
            dst += 3;
        }
        while (height--) {
            LOOP_UNROLLED4(
                {
                    REPEAT_4({
                        tmp = (*dst) + (*src);
                        (*dst) = (tmp <= 255 ? tmp : 255);
                        src += incr;
                        dst += incr;
                    });
                },
                n, width);
            src += srcskip;
            dst += dstskip;
        }
        return;
    }

    if (srcbpp == 1) {
        if (dstbpp == 1) {
            while (height--) {
                LOOP_UNROLLED4(
                    {
                        GET_PIXELVALS_1(sR, sG, sB, sA, src, srcfmt);
                        GET_PIXELVALS_1(dR, dG, dB, dA, dst, dstfmt);
                        BLEND_RGBA_ADD(tmp, sR, sG, sB, sA, dR, dG, dB, dA);
                        CREATE_PIXEL(dst, dR, dG, dB, dA, dstbpp, dstfmt);
                        src += srcpxskip;
                        dst += dstpxskip;
                    },
                    n, width);
                src += srcskip;
                dst += dstskip;
            }
        }
        else /* dstbpp > 1 */
        {
            while (height--) {
                LOOP_UNROLLED4(
                    {
                        GET_PIXELVALS_1(sR, sG, sB, sA, src, srcfmt);
                        GET_PIXEL(pixel, dstbpp, dst);
                        GET_PIXELVALS(dR, dG, dB, dA, pixel, dstfmt, dstppa);
                        BLEND_RGBA_ADD(tmp, sR, sG, sB, sA, dR, dG, dB, dA);
                        CREATE_PIXEL(dst, dR, dG, dB, dA, dstbpp, dstfmt);
                        src += srcpxskip;
                        dst += dstpxskip;
                    },
                    n, width);
                src += srcskip;
                dst += dstskip;
            }
        }
    }
    else /* srcbpp > 1 */
    {
        if (dstbpp == 1) {
            while (height--) {
                LOOP_UNROLLED4(
                    {
                        GET_PIXEL(pixel, srcbpp, src);
                        GET_PIXELVALS(sR, sG, sB, sA, pixel, srcfmt, srcppa);
                        GET_PIXELVALS_1(dR, dG, dB, dA, dst, dstfmt);
                        BLEND_RGBA_ADD(tmp, sR, sG, sB, sA, dR, dG, dB, dA);
                        CREATE_PIXEL(dst, dR, dG, dB, dA, dstbpp, dstfmt);
                        src += srcpxskip;
                        dst += dstpxskip;
                    },
                    n, width);
                src += srcskip;
                dst += dstskip;
            }
        }
        else /* dstbpp > 1 */
        {
            while (height--) {
                LOOP_UNROLLED4(
                    {
                        GET_PIXEL(pixel, srcbpp, src);
                        GET_PIXELVALS(sR, sG, sB, sA, pixel, srcfmt, srcppa);
                        GET_PIXEL(pixel, dstbpp, dst);
                        GET_PIXELVALS(dR, dG, dB, dA, pixel, dstfmt, dstppa);
                        BLEND_RGBA_ADD(tmp, sR, sG, sB, sA, dR, dG, dB, dA);
                        CREATE_PIXEL(dst, dR, dG, dB, dA, dstbpp, dstfmt);
                        src += srcpxskip;
                        dst += dstpxskip;
                    },
                    n, width);
                src += srcskip;
                dst += dstskip;
            }
        }
    }
}

static void
blit_blend_rgba_sub(SDL_BlitInfo *info)
{
    int n;
    int width = info->width;
    int height = info->height;
    Uint8 *src = info->s_pixels;
    int srcpxskip = info->s_pxskip;
    int srcskip = info->s_skip;
    Uint8 *dst = info->d_pixels;
    int dstpxskip = info->d_pxskip;
    int dstskip = info->d_skip;
    SDL_PixelFormat *srcfmt = info->src;
    SDL_PixelFormat *dstfmt = info->dst;
    int srcbpp = srcfmt->BytesPerPixel;
    int dstbpp = dstfmt->BytesPerPixel;
    Uint8 dR, dG, dB, dA, sR, sG, sB, sA;
    Uint32 pixel;
    Sint32 tmp2;
    int srcppa = info->src_blend != SDL_BLENDMODE_NONE && srcfmt->Amask;
    int dstppa = info->dst_blend != SDL_BLENDMODE_NONE && dstfmt->Amask;

    if (!dstppa) {
        blit_blend_sub(info);
        return;
    }

    if (srcbpp == 4 && dstbpp == 4 && srcfmt->Rmask == dstfmt->Rmask &&
        srcfmt->Gmask == dstfmt->Gmask && srcfmt->Bmask == dstfmt->Bmask &&
        srcfmt->Amask == dstfmt->Amask &&
        info->src_blend != SDL_BLENDMODE_NONE) {
        int incr = srcpxskip > 0 ? 1 : -1;
        if (incr < 0) {
            src += 3;
            dst += 3;
        }
        while (height--) {
            LOOP_UNROLLED4(
                {
                    REPEAT_4({
                        tmp2 = (*dst) - (*src);
                        (*dst) = (tmp2 >= 0 ? tmp2 : 0);
                        src += incr;
                        dst += incr;
                    });
                },
                n, width);
            src += srcskip;
            dst += dstskip;
        }
        return;
    }

    if (srcbpp == 1) {
        if (dstbpp == 1) {
            while (height--) {
                LOOP_UNROLLED4(
                    {
                        GET_PIXELVALS_1(sR, sG, sB, sA, src, srcfmt);
                        GET_PIXELVALS_1(dR, dG, dB, dA, dst, dstfmt);
                        BLEND_RGBA_SUB(tmp2, sR, sG, sB, sA, dR, dG, dB, dA);
                        CREATE_PIXEL(dst, dR, dG, dB, dA, dstbpp, dstfmt);
                        src += srcpxskip;
                        dst += dstpxskip;
                    },
                    n, width);
                src += srcskip;
                dst += dstskip;
            }
        }
        else /* dstbpp > 1 */
        {
            while (height--) {
                LOOP_UNROLLED4(
                    {
                        GET_PIXELVALS_1(sR, sG, sB, sA, src, srcfmt);
                        GET_PIXEL(pixel, dstbpp, dst);
                        GET_PIXELVALS(dR, dG, dB, dA, pixel, dstfmt, dstppa);
                        BLEND_RGBA_SUB(tmp2, sR, sG, sB, sA, dR, dG, dB, dA);
                        CREATE_PIXEL(dst, dR, dG, dB, dA, dstbpp, dstfmt);
                        src += srcpxskip;
                        dst += dstpxskip;
                    },
                    n, width);
                src += srcskip;
                dst += dstskip;
            }
        }
    }
    else /* srcbpp > 1 */
    {
        if (dstbpp == 1) {
            while (height--) {
                LOOP_UNROLLED4(
                    {
                        GET_PIXEL(pixel, srcbpp, src);
                        GET_PIXELVALS(sR, sG, sB, sA, pixel, srcfmt, srcppa);
                        GET_PIXELVALS_1(dR, dG, dB, dA, dst, dstfmt);
                        BLEND_RGBA_SUB(tmp2, sR, sG, sB, sA, dR, dG, dB, dA);
                        CREATE_PIXEL(dst, dR, dG, dB, dA, dstbpp, dstfmt);
                        src += srcpxskip;
                        dst += dstpxskip;
                    },
                    n, width);
                src += srcskip;
                dst += dstskip;
            }
        }
        else /* dstbpp > 1 */
        {
            while (height--) {
                LOOP_UNROLLED4(
                    {
                        GET_PIXEL(pixel, srcbpp, src);
                        GET_PIXELVALS(sR, sG, sB, sA, pixel, srcfmt, srcppa);
                        GET_PIXEL(pixel, dstbpp, dst);
                        GET_PIXELVALS(dR, dG, dB, dA, pixel, dstfmt, dstppa);
                        BLEND_RGBA_SUB(tmp2, sR, sG, sB, sA, dR, dG, dB, dA);
                        CREATE_PIXEL(dst, dR, dG, dB, dA, dstbpp, dstfmt);
                        src += srcpxskip;
                        dst += dstpxskip;
                    },
                    n, width);
                src += srcskip;
                dst += dstskip;
            }
        }
    }
}

static void
blit_blend_rgba_mul(SDL_BlitInfo *info)
{
    int n;
    int width = info->width;
    int height = info->height;
    Uint8 *src = info->s_pixels;
    int srcpxskip = info->s_pxskip;
    int srcskip = info->s_skip;
    Uint8 *dst = info->d_pixels;
    int dstpxskip = info->d_pxskip;
    int dstskip = info->d_skip;
    SDL_PixelFormat *srcfmt = info->src;
    SDL_PixelFormat *dstfmt = info->dst;
    int srcbpp = srcfmt->BytesPerPixel;
    int dstbpp = dstfmt->BytesPerPixel;
    Uint8 dR, dG, dB, dA, sR, sG, sB, sA;
    Uint32 pixel;
    Uint32 tmp;
    int srcppa = info->src_blend != SDL_BLENDMODE_NONE && srcfmt->Amask;
    int dstppa = info->dst_blend != SDL_BLENDMODE_NONE && dstfmt->Amask;

    if (!dstppa) {
        blit_blend_mul(info);
        return;
    }

    if (srcbpp == 4 && dstbpp == 4 && srcfmt->Rmask == dstfmt->Rmask &&
        srcfmt->Gmask == dstfmt->Gmask && srcfmt->Bmask == dstfmt->Bmask &&
        srcfmt->Amask == dstfmt->Amask &&
        info->src_blend != SDL_BLENDMODE_NONE) {
        int incr = srcpxskip > 0 ? 1 : -1;
        if (incr < 0) {
            src += 3;
            dst += 3;
        }
        while (height--) {
            LOOP_UNROLLED4(
                {
                    REPEAT_4({
                        tmp = ((*dst) && (*src))
                                  ? (((*dst) * (*src)) + 255) >> 8
                                  : 0;
                        (*dst) = (tmp <= 255 ? tmp : 255);
                        src += incr;
                        dst += incr;
                    });
                },
                n, width);
            src += srcskip;
            dst += dstskip;
        }
        return;
    }

    if (srcbpp == 1) {
        if (dstbpp == 1) {
            while (height--) {
                LOOP_UNROLLED4(
                    {
                        GET_PIXELVALS_1(sR, sG, sB, sA, src, srcfmt);
                        GET_PIXELVALS_1(dR, dG, dB, dA, dst, dstfmt);
                        BLEND_RGBA_MULT(sR, sG, sB, sA, dR, dG, dB, dA);
                        CREATE_PIXEL(dst, dR, dG, dB, dA, dstbpp, dstfmt);
                        src += srcpxskip;
                        dst += dstpxskip;
                    },
                    n, width);
                src += srcskip;
                dst += dstskip;
            }
        }
        else /* dstbpp > 1 */
        {
            while (height--) {
                LOOP_UNROLLED4(
                    {
                        GET_PIXELVALS_1(sR, sG, sB, sA, src, srcfmt);
                        GET_PIXEL(pixel, dstbpp, dst);
                        GET_PIXELVALS(dR, dG, dB, dA, pixel, dstfmt, dstppa);
                        BLEND_RGBA_MULT(sR, sG, sB, sA, dR, dG, dB, dA);
                        CREATE_PIXEL(dst, dR, dG, dB, dA, dstbpp, dstfmt);
                        src += srcpxskip;
                        dst += dstpxskip;
                    },
                    n, width);
                src += srcskip;
                dst += dstskip;
            }
        }
    }
    else /* srcbpp > 1 */
    {
        if (dstbpp == 1) {
            while (height--) {
                LOOP_UNROLLED4(
                    {
                        GET_PIXEL(pixel, srcbpp, src);
                        GET_PIXELVALS(sR, sG, sB, sA, pixel, srcfmt, srcppa);
                        GET_PIXELVALS_1(dR, dG, dB, dA, dst, dstfmt);
                        BLEND_RGBA_MULT(sR, sG, sB, sA, dR, dG, dB, dA);
                        CREATE_PIXEL(dst, dR, dG, dB, dA, dstbpp, dstfmt);
                        src += srcpxskip;
                        dst += dstpxskip;
                    },
                    n, width);
                src += srcskip;
                dst += dstskip;
            }
        }
        else /* dstbpp > 1 */
        {
            while (height--) {
                LOOP_UNROLLED4(
                    {
                        GET_PIXEL(pixel, srcbpp, src);
                        GET_PIXELVALS(sR, sG, sB, sA, pixel, srcfmt, srcppa);
                        GET_PIXEL(pixel, dstbpp, dst);
                        GET_PIXELVALS(dR, dG, dB, dA, pixel, dstfmt, dstppa);
                        BLEND_RGBA_MULT(sR, sG, sB, sA, dR, dG, dB, dA);
                        CREATE_PIXEL(dst, dR, dG, dB, dA, dstbpp, dstfmt);
                        src += srcpxskip;
                        dst += dstpxskip;
                    },
                    n, width);
                src += srcskip;
                dst += dstskip;
            }
        }
    }
}

static void
blit_blend_rgba_min(SDL_BlitInfo *info)
{
    int n;
    int width = info->width;
    int height = info->height;
    Uint8 *src = info->s_pixels;
    int srcpxskip = info->s_pxskip;
    int srcskip = info->s_skip;
    Uint8 *dst = info->d_pixels;
    int dstpxskip = info->d_pxskip;
    int dstskip = info->d_skip;
    SDL_PixelFormat *srcfmt = info->src;
    SDL_PixelFormat *dstfmt = info->dst;
    int srcbpp = srcfmt->BytesPerPixel;
    int dstbpp = dstfmt->BytesPerPixel;
    Uint8 dR, dG, dB, dA, sR, sG, sB, sA;
    Uint32 pixel;
    int srcppa = info->src_blend != SDL_BLENDMODE_NONE && srcfmt->Amask;
    int dstppa = info->dst_blend != SDL_BLENDMODE_NONE && dstfmt->Amask;

    if (!dstppa) {
        blit_blend_min(info);
        return;
    }

    if (srcbpp == 4 && dstbpp == 4 && srcfmt->Rmask == dstfmt->Rmask &&
        srcfmt->Gmask == dstfmt->Gmask && srcfmt->Bmask == dstfmt->Bmask &&
        srcfmt->Amask == dstfmt->Amask &&
        info->src_blend != SDL_BLENDMODE_NONE) {
        int incr = srcpxskip > 0 ? 1 : -1;
        if (incr < 0) {
            src += 3;
            dst += 3;
        }
        while (height--) {
            LOOP_UNROLLED4(
                {
                    REPEAT_4({
                        if ((*src) < (*dst))
                            (*dst) = (*src);
                        src += incr;
                        dst += incr;
                    });
                },
                n, width);
            src += srcskip;
            dst += dstskip;
        }
        return;
    }

    if (srcbpp == 1) {
        if (dstbpp == 1) {
            while (height--) {
                LOOP_UNROLLED4(
                    {
                        GET_PIXELVALS_1(sR, sG, sB, sA, src, srcfmt);
                        GET_PIXELVALS_1(dR, dG, dB, dA, dst, dstfmt);
                        BLEND_RGBA_MIN(sR, sG, sB, sA, dR, dG, dB, dA);
                        CREATE_PIXEL(dst, dR, dG, dB, dA, dstbpp, dstfmt);
                        src += srcpxskip;
                        dst += dstpxskip;
                    },
                    n, width);
                src += srcskip;
                dst += dstskip;
            }
        }
        else /* dstbpp > 1 */
        {
            while (height--) {
                LOOP_UNROLLED4(
                    {
                        GET_PIXELVALS_1(sR, sG, sB, sA, src, srcfmt);
                        GET_PIXEL(pixel, dstbpp, dst);
                        GET_PIXELVALS(dR, dG, dB, dA, pixel, dstfmt, dstppa);
                        BLEND_RGBA_MIN(sR, sG, sB, sA, dR, dG, dB, dA);
                        CREATE_PIXEL(dst, dR, dG, dB, dA, dstbpp, dstfmt);
                        src += srcpxskip;
                        dst += dstpxskip;
                    },
                    n, width);
                src += srcskip;
                dst += dstskip;
            }
        }
    }
    else /* srcbpp > 1 */
    {
        if (dstbpp == 1) {
            while (height--) {
                LOOP_UNROLLED4(
                    {
                        GET_PIXEL(pixel, srcbpp, src);
                        GET_PIXELVALS(sR, sG, sB, sA, pixel, srcfmt, srcppa);
                        GET_PIXELVALS_1(dR, dG, dB, dA, dst, dstfmt);
                        BLEND_RGBA_MIN(sR, sG, sB, sA, dR, dG, dB, dA);
                        CREATE_PIXEL(dst, dR, dG, dB, dA, dstbpp, dstfmt);
                        src += srcpxskip;
                        dst += dstpxskip;
                    },
                    n, width);
                src += srcskip;
                dst += dstskip;
            }
        }
        else /* dstbpp > 1 */
        {
            while (height--) {
                LOOP_UNROLLED4(
                    {
                        GET_PIXEL(pixel, srcbpp, src);
                        GET_PIXELVALS(sR, sG, sB, sA, pixel, srcfmt, srcppa);
                        GET_PIXEL(pixel, dstbpp, dst);
                        GET_PIXELVALS(dR, dG, dB, dA, pixel, dstfmt, dstppa);
                        BLEND_RGBA_MIN(sR, sG, sB, sA, dR, dG, dB, dA);
                        CREATE_PIXEL(dst, dR, dG, dB, dA, dstbpp, dstfmt);
                        src += srcpxskip;
                        dst += dstpxskip;
                    },
                    n, width);
                src += srcskip;
                dst += dstskip;
            }
        }
    }
}

static void
blit_blend_rgba_max(SDL_BlitInfo *info)
{
    int n;
    int width = info->width;
    int height = info->height;
    Uint8 *src = info->s_pixels;
    int srcpxskip = info->s_pxskip;
    int srcskip = info->s_skip;
    Uint8 *dst = info->d_pixels;
    int dstpxskip = info->d_pxskip;
    int dstskip = info->d_skip;
    SDL_PixelFormat *srcfmt = info->src;
    SDL_PixelFormat *dstfmt = info->dst;
    int srcbpp = srcfmt->BytesPerPixel;
    int dstbpp = dstfmt->BytesPerPixel;
    Uint8 dR, dG, dB, dA, sR, sG, sB, sA;
    Uint32 pixel;
    int srcppa = info->src_blend != SDL_BLENDMODE_NONE && srcfmt->Amask;
    int dstppa = info->dst_blend != SDL_BLENDMODE_NONE && dstfmt->Amask;

    if (!dstppa) {
        blit_blend_max(info);
        return;
    }

    if (srcbpp == 4 && dstbpp == 4 && srcfmt->Rmask == dstfmt->Rmask &&
        srcfmt->Gmask == dstfmt->Gmask && srcfmt->Bmask == dstfmt->Bmask &&
        srcfmt->Amask == dstfmt->Amask &&
        info->src_blend != SDL_BLENDMODE_NONE) {
        int incr = srcpxskip > 0 ? 1 : -1;
        if (incr < 0) {
            src += 3;
            dst += 3;
        }
        while (height--) {
            LOOP_UNROLLED4(
                {
                    REPEAT_4({
                        if ((*src) > (*dst))
                            (*dst) = (*src);
                        src += incr;
                        dst += incr;
                    });
                },
                n, width);
            src += srcskip;
            dst += dstskip;
        }
        return;
    }

    if (srcbpp == 1) {
        if (dstbpp == 1) {
            while (height--) {
                LOOP_UNROLLED4(
                    {
                        GET_PIXELVALS_1(sR, sG, sB, sA, src, srcfmt);
                        GET_PIXELVALS_1(dR, dG, dB, dA, dst, dstfmt);
                        BLEND_RGBA_MAX(sR, sG, sB, sA, dR, dG, dB, dA);
                        CREATE_PIXEL(dst, dR, dG, dB, dA, dstbpp, dstfmt);
                        src += srcpxskip;
                        dst += dstpxskip;
                    },
                    n, width);
                src += srcskip;
                dst += dstskip;
            }
        }
        else /* dstbpp > 1 */
        {
            while (height--) {
                LOOP_UNROLLED4(
                    {
                        GET_PIXELVALS_1(sR, sG, sB, sA, src, srcfmt);
                        GET_PIXEL(pixel, dstbpp, dst);
                        GET_PIXELVALS(dR, dG, dB, dA, pixel, dstfmt, dstppa);
                        BLEND_RGBA_MAX(sR, sG, sB, sA, dR, dG, dB, dA);
                        CREATE_PIXEL(dst, dR, dG, dB, dA, dstbpp, dstfmt);
                        src += srcpxskip;
                        dst += dstpxskip;
                    },
                    n, width);
                src += srcskip;
                dst += dstskip;
            }
        }
    }
    else /* srcbpp > 1 */
    {
        if (dstbpp == 1) {
            while (height--) {
                LOOP_UNROLLED4(
                    {
                        GET_PIXEL(pixel, srcbpp, src);
                        GET_PIXELVALS(sR, sG, sB, sA, pixel, srcfmt, srcppa);
                        GET_PIXELVALS_1(dR, dG, dB, dA, dst, dstfmt);
                        BLEND_RGBA_MAX(sR, sG, sB, sA, dR, dG, dB, dA);
                        CREATE_PIXEL(dst, dR, dG, dB, dA, dstbpp, dstfmt);
                        src += srcpxskip;
                        dst += dstpxskip;
                    },
                    n, width);
                src += srcskip;
                dst += dstskip;
            }
        }
        else /* dstbpp > 1 */
        {
            while (height--) {
                LOOP_UNROLLED4(
                    {
                        GET_PIXEL(pixel, srcbpp, src);
                        GET_PIXELVALS(sR, sG, sB, sA, pixel, srcfmt, srcppa);
                        GET_PIXEL(pixel, dstbpp, dst);
                        GET_PIXELVALS(dR, dG, dB, dA, pixel, dstfmt, dstppa);
                        BLEND_RGBA_MAX(sR, sG, sB, sA, dR, dG, dB, dA);
                        CREATE_PIXEL(dst, dR, dG, dB, dA, dstbpp, dstfmt);
                        src += srcpxskip;
                        dst += dstpxskip;
                    },
                    n, width);
                src += srcskip;
                dst += dstskip;
            }
        }
    }
}

static void
blit_blend_premultiplied(SDL_BlitInfo *info)
{
    int n;
    int width = info->width;
    int height = info->height;
    Uint8 *src = info->s_pixels;
    int srcpxskip = info->s_pxskip;
    int srcskip = info->s_skip;
    Uint8 *dst = info->d_pixels;
    int dstpxskip = info->d_pxskip;
    int dstskip = info->d_skip;
    SDL_PixelFormat *srcfmt = info->src;
    SDL_PixelFormat *dstfmt = info->dst;
    int srcbpp = srcfmt->BytesPerPixel;
    int dstbpp = dstfmt->BytesPerPixel;
    Uint8 dR, dG, dB, dA, sR, sG, sB, sA;
    Uint32 pixel;
    int srcppa = info->src_blend != SDL_BLENDMODE_NONE && srcfmt->Amask;
    int dstppa = info->dst_blend != SDL_BLENDMODE_NONE && dstfmt->Amask;

    if (srcbpp >= 3 && dstbpp >= 3 && info->src_blend == SDL_BLENDMODE_NONE) {
        size_t srcoffsetR, srcoffsetG, srcoffsetB;
        size_t dstoffsetR, dstoffsetG, dstoffsetB;
        if (srcbpp == 3) {
            SET_OFFSETS_24(srcoffsetR, srcoffsetG, srcoffsetB, srcfmt);
        }
        else {
            SET_OFFSETS_32(srcoffsetR, srcoffsetG, srcoffsetB, srcfmt);
        }
        if (dstbpp == 3) {
            SET_OFFSETS_24(dstoffsetR, dstoffsetG, dstoffsetB, dstfmt);
        }
        else {
            SET_OFFSETS_32(dstoffsetR, dstoffsetG, dstoffsetB, dstfmt);
        }
        while (height--) {
            LOOP_UNROLLED4(
                {
                    dst[dstoffsetR] = src[srcoffsetR];
                    dst[dstoffsetG] = src[srcoffsetG];
                    dst[dstoffsetB] = src[srcoffsetB];

                    src += srcpxskip;
                    dst += dstpxskip;
                },
                n, width);
            src += srcskip;
            dst += dstskip;
        }
        return;
    }

    if (srcbpp == 1) {
        if (dstbpp == 1) {
            while (height--) {
                LOOP_UNROLLED4(
                    {
                        GET_PIXELVALS_1(sR, sG, sB, sA, src, srcfmt);
                        GET_PIXELVALS_1(dR, dG, dB, dA, dst, dstfmt);
                        ALPHA_BLEND_PREMULTIPLIED(tmp, sR, sG, sB, sA, dR, dG,
                                                  dB, dA);
                        SET_PIXELVAL(dst, dstfmt, dR, dG, dB, dA);
                        src += srcpxskip;
                        dst += dstpxskip;
                    },
                    n, width);
                src += srcskip;
                dst += dstskip;
            }
        }
        else if (dstbpp == 3) {
            size_t offsetR, offsetG, offsetB;
            SET_OFFSETS_24(offsetR, offsetG, offsetB, dstfmt);
            while (height--) {
                LOOP_UNROLLED4(
                    {
                        GET_PIXELVALS_1(sR, sG, sB, sA, src, srcfmt);
                        GET_PIXEL(pixel, dstbpp, dst);
                        GET_PIXELVALS(dR, dG, dB, dA, pixel, dstfmt, dstppa);
                        ALPHA_BLEND_PREMULTIPLIED(tmp, sR, sG, sB, sA, dR, dG,
                                                  dB, dA);
                        dst[offsetR] = dR;
                        dst[offsetG] = dG;
                        dst[offsetB] = dB;
                        src += srcpxskip;
                        dst += dstpxskip;
                    },
                    n, width);
                src += srcskip;
                dst += dstskip;
            }
        }
        else /* dstbpp > 1 */
        {
            while (height--) {
                LOOP_UNROLLED4(
                    {
                        GET_PIXELVALS_1(sR, sG, sB, sA, src, srcfmt);
                        GET_PIXEL(pixel, dstbpp, dst);
                        GET_PIXELVALS(dR, dG, dB, dA, pixel, dstfmt, dstppa);
                        ALPHA_BLEND_PREMULTIPLIED(tmp, sR, sG, sB, sA, dR, dG,
                                                  dB, dA);
                        CREATE_PIXEL(dst, dR, dG, dB, dA, dstbpp, dstfmt);
                        src += srcpxskip;
                        dst += dstpxskip;
                    },
                    n, width);
                src += srcskip;
                dst += dstskip;
            }
        }
    }
    else /* srcbpp > 1 */
    {
        if (dstbpp == 1) {
            while (height--) {
                LOOP_UNROLLED4(
                    {
                        GET_PIXEL(pixel, srcbpp, src);
                        GET_PIXELVALS(sR, sG, sB, sA, pixel, srcfmt, srcppa);
                        GET_PIXELVALS_1(dR, dG, dB, dA, dst, dstfmt);
                        ALPHA_BLEND_PREMULTIPLIED(tmp, sR, sG, sB, sA, dR, dG,
                                                  dB, dA);
                        SET_PIXELVAL(dst, dstfmt, dR, dG, dB, dA);
                        src += srcpxskip;
                        dst += dstpxskip;
                    },
                    n, width);
                src += srcskip;
                dst += dstskip;
            }
        }
        else if (dstbpp == 3) {
            size_t offsetR, offsetG, offsetB;
            SET_OFFSETS_24(offsetR, offsetG, offsetB, dstfmt);
            while (height--) {
                LOOP_UNROLLED4(
                    {
                        GET_PIXEL(pixel, srcbpp, src);
                        GET_PIXELVALS(sR, sG, sB, sA, pixel, srcfmt, srcppa);
                        GET_PIXEL(pixel, dstbpp, dst);
                        GET_PIXELVALS(dR, dG, dB, dA, pixel, dstfmt, dstppa);
                        if (sA == 0) {
                            dst[offsetR] = dR;
                            dst[offsetG] = dG;
                            dst[offsetB] = dB;
                        }
                        else if (sA == 255) {
                            dst[offsetR] = sR;
                            dst[offsetG] = sG;
                            dst[offsetB] = sB;
                        }
                        else {
                            ALPHA_BLEND_PREMULTIPLIED(tmp, sR, sG, sB, sA, dR,
                                                      dG, dB, dA);
                            dst[offsetR] = dR;
                            dst[offsetG] = dG;
                            dst[offsetB] = dB;
                        }
                        src += srcpxskip;
                        dst += dstpxskip;
                    },
                    n, width);
                src += srcskip;
                dst += dstskip;
            }
        }
        else /* dstbpp > 1 */
        {
            while (height--) {
                LOOP_UNROLLED4(
                    {
                        GET_PIXEL(pixel, srcbpp, src);
                        GET_PIXELVALS(sR, sG, sB, sA, pixel, srcfmt, srcppa);
                        GET_PIXEL(pixel, dstbpp, dst);
                        GET_PIXELVALS(dR, dG, dB, dA, pixel, dstfmt, dstppa);
                        // We can save some blending time by just copying
                        // pixels with  alphas of 255 or 0
                        if (sA == 0) {
                            CREATE_PIXEL(dst, dR, dG, dB, dA, dstbpp, dstfmt);
                        }
                        else if (sA == 255) {
                            CREATE_PIXEL(dst, sR, sG, sB, sA, dstbpp, dstfmt);
                        }
                        else {
                            ALPHA_BLEND_PREMULTIPLIED(tmp, sR, sG, sB, sA, dR,
                                                      dG, dB, dA);
                            CREATE_PIXEL(dst, dR, dG, dB, dA, dstbpp, dstfmt);
                        }
                        src += srcpxskip;
                        dst += dstpxskip;
                    },
                    n, width);
                src += srcskip;
                dst += dstskip;
            }
        }
    }
}

/* --------------------------------------------------------- */

static void
blit_blend_add(SDL_BlitInfo *info)
{
    int n;
    int width = info->width;
    int height = info->height;
    Uint8 *src = info->s_pixels;
    int srcpxskip = info->s_pxskip;
    int srcskip = info->s_skip;
    Uint8 *dst = info->d_pixels;
    int dstpxskip = info->d_pxskip;
    int dstskip = info->d_skip;
    SDL_PixelFormat *srcfmt = info->src;
    SDL_PixelFormat *dstfmt = info->dst;
    int srcbpp = srcfmt->BytesPerPixel;
    int dstbpp = dstfmt->BytesPerPixel;
    Uint8 dR, dG, dB, dA, sR, sG, sB, sA;
    Uint32 pixel;
    Uint32 tmp;
    int srcppa = info->src_blend != SDL_BLENDMODE_NONE && srcfmt->Amask;
    int dstppa = info->dst_blend != SDL_BLENDMODE_NONE && dstfmt->Amask;

    if (srcbpp >= 3 && dstbpp >= 3 && info->src_blend == SDL_BLENDMODE_NONE) {
        size_t srcoffsetR, srcoffsetG, srcoffsetB;
        size_t dstoffsetR, dstoffsetG, dstoffsetB;
        if (srcbpp == 3) {
            SET_OFFSETS_24(srcoffsetR, srcoffsetG, srcoffsetB, srcfmt);
        }
        else {
            SET_OFFSETS_32(srcoffsetR, srcoffsetG, srcoffsetB, srcfmt);
        }
        if (dstbpp == 3) {
            SET_OFFSETS_24(dstoffsetR, dstoffsetG, dstoffsetB, dstfmt);
        }
        else {
            SET_OFFSETS_32(dstoffsetR, dstoffsetG, dstoffsetB, dstfmt);
        }
        while (height--) {
            LOOP_UNROLLED4(
                {
                    tmp = dst[dstoffsetR] + src[srcoffsetR];
                    dst[dstoffsetR] = (tmp <= 255 ? tmp : 255);
                    tmp = dst[dstoffsetG] + src[srcoffsetG];
                    dst[dstoffsetG] = (tmp <= 255 ? tmp : 255);
                    tmp = dst[dstoffsetB] + src[srcoffsetB];
                    dst[dstoffsetB] = (tmp <= 255 ? tmp : 255);
                    src += srcpxskip;
                    dst += dstpxskip;
                },
                n, width);
            src += srcskip;
            dst += dstskip;
        }
        return;
    }

    if (srcbpp == 1) {
        if (dstbpp == 1) {
            while (height--) {
                LOOP_UNROLLED4(
                    {
                        GET_PIXELVALS_1(sR, sG, sB, sA, src, srcfmt);
                        GET_PIXELVALS_1(dR, dG, dB, dA, dst, dstfmt);
                        BLEND_ADD(tmp, sR, sG, sB, sA, dR, dG, dB, dA);
                        SET_PIXELVAL(dst, dstfmt, dR, dG, dB, dA);
                        src += srcpxskip;
                        dst += dstpxskip;
                    },
                    n, width);
                src += srcskip;
                dst += dstskip;
            }
        }
        else if (dstbpp == 3) {
            size_t offsetR, offsetG, offsetB;
            SET_OFFSETS_24(offsetR, offsetG, offsetB, dstfmt);
            while (height--) {
                LOOP_UNROLLED4(
                    {
                        GET_PIXELVALS_1(sR, sG, sB, sA, src, srcfmt);
                        GET_PIXEL(pixel, dstbpp, dst);
                        GET_PIXELVALS(dR, dG, dB, dA, pixel, dstfmt, dstppa);
                        BLEND_ADD(tmp, sR, sG, sB, sA, dR, dG, dB, dA);
                        dst[offsetR] = dR;
                        dst[offsetG] = dG;
                        dst[offsetB] = dB;
                        src += srcpxskip;
                        dst += dstpxskip;
                    },
                    n, width);
                src += srcskip;
                dst += dstskip;
            }
        }
        else /* even dstbpp */
        {
            while (height--) {
                LOOP_UNROLLED4(
                    {
                        GET_PIXELVALS_1(sR, sG, sB, sA, src, srcfmt);
                        GET_PIXEL(pixel, dstbpp, dst);
                        GET_PIXELVALS(dR, dG, dB, dA, pixel, dstfmt, dstppa);
                        BLEND_ADD(tmp, sR, sG, sB, sA, dR, dG, dB, dA);
                        CREATE_PIXEL(dst, dR, dG, dB, dA, dstbpp, dstfmt);
                        src += srcpxskip;
                        dst += dstpxskip;
                    },
                    n, width);
                src += srcskip;
                dst += dstskip;
            }
        }
    }
    else /* srcbpp > 1 */
    {
        if (dstbpp == 1) {
            while (height--) {
                LOOP_UNROLLED4(
                    {
                        GET_PIXEL(pixel, srcbpp, src);
                        GET_PIXELVALS(sR, sG, sB, sA, pixel, srcfmt, srcppa);
                        GET_PIXELVALS_1(dR, dG, dB, dA, dst, dstfmt);
                        BLEND_ADD(tmp, sR, sG, sB, sA, dR, dG, dB, dA);
                        SET_PIXELVAL(dst, dstfmt, dR, dG, dB, dA);
                        src += srcpxskip;
                        dst += dstpxskip;
                    },
                    n, width);
                src += srcskip;
                dst += dstskip;
            }
        }
        else if (dstbpp == 3) {
            size_t offsetR, offsetG, offsetB;
            SET_OFFSETS_24(offsetR, offsetG, offsetB, dstfmt);
            while (height--) {
                LOOP_UNROLLED4(
                    {
                        GET_PIXEL(pixel, srcbpp, src);
                        GET_PIXELVALS(sR, sG, sB, sA, pixel, srcfmt, srcppa);
                        GET_PIXEL(pixel, dstbpp, dst);
                        GET_PIXELVALS(dR, dG, dB, dA, pixel, dstfmt, dstppa);
                        BLEND_ADD(tmp, sR, sG, sB, sA, dR, dG, dB, dA);
                        dst[offsetR] = dR;
                        dst[offsetG] = dG;
                        dst[offsetB] = dB;
                        src += srcpxskip;
                        dst += dstpxskip;
                    },
                    n, width);
                src += srcskip;
                dst += dstskip;
            }
        }
        else /* even dstbpp */
        {
            while (height--) {
                LOOP_UNROLLED4(
                    {
                        GET_PIXEL(pixel, srcbpp, src);
                        GET_PIXELVALS(sR, sG, sB, sA, pixel, srcfmt, srcppa);
                        GET_PIXEL(pixel, dstbpp, dst);
                        GET_PIXELVALS(dR, dG, dB, dA, pixel, dstfmt, dstppa);
                        BLEND_ADD(tmp, sR, sG, sB, sA, dR, dG, dB, dA);
                        CREATE_PIXEL(dst, dR, dG, dB, dA, dstbpp, dstfmt);
                        src += srcpxskip;
                        dst += dstpxskip;
                    },
                    n, width);
                src += srcskip;
                dst += dstskip;
            }
        }
    }
}

static void
blit_blend_sub(SDL_BlitInfo *info)
{
    int n;
    int width = info->width;
    int height = info->height;
    Uint8 *src = info->s_pixels;
    int srcpxskip = info->s_pxskip;
    int srcskip = info->s_skip;
    Uint8 *dst = info->d_pixels;
    int dstpxskip = info->d_pxskip;
    int dstskip = info->d_skip;
    SDL_PixelFormat *srcfmt = info->src;
    SDL_PixelFormat *dstfmt = info->dst;
    int srcbpp = srcfmt->BytesPerPixel;
    int dstbpp = dstfmt->BytesPerPixel;
    Uint8 dR, dG, dB, dA, sR, sG, sB, sA;
    Uint32 pixel;
    Sint32 tmp2;
    int srcppa = info->src_blend != SDL_BLENDMODE_NONE && srcfmt->Amask;
    int dstppa = info->dst_blend != SDL_BLENDMODE_NONE && dstfmt->Amask;

    if (srcbpp >= 3 && dstbpp >= 3 && info->src_blend == SDL_BLENDMODE_NONE) {
        size_t srcoffsetR, srcoffsetG, srcoffsetB;
        size_t dstoffsetR, dstoffsetG, dstoffsetB;
        if (srcbpp == 3) {
            SET_OFFSETS_24(srcoffsetR, srcoffsetG, srcoffsetB, srcfmt);
        }
        else {
            SET_OFFSETS_32(srcoffsetR, srcoffsetG, srcoffsetB, srcfmt);
        }
        if (dstbpp == 3) {
            SET_OFFSETS_24(dstoffsetR, dstoffsetG, dstoffsetB, dstfmt);
        }
        else {
            SET_OFFSETS_32(dstoffsetR, dstoffsetG, dstoffsetB, dstfmt);
        }
        while (height--) {
            LOOP_UNROLLED4(
                {
                    tmp2 = dst[dstoffsetR] - src[srcoffsetR];
                    dst[dstoffsetR] = (tmp2 >= 0 ? tmp2 : 0);
                    tmp2 = dst[dstoffsetG] - src[srcoffsetG];
                    dst[dstoffsetG] = (tmp2 >= 0 ? tmp2 : 0);
                    tmp2 = dst[dstoffsetB] - src[srcoffsetB];
                    dst[dstoffsetB] = (tmp2 >= 0 ? tmp2 : 0);
                    src += srcpxskip;
                    dst += dstpxskip;
                },
                n, width);
            src += srcskip;
            dst += dstskip;
        }
        return;
    }

    if (srcbpp == 1) {
        if (dstbpp == 1) {
            while (height--) {
                LOOP_UNROLLED4(
                    {
                        GET_PIXELVALS_1(sR, sG, sB, sA, src, srcfmt);
                        GET_PIXELVALS_1(dR, dG, dB, dA, dst, dstfmt);
                        BLEND_SUB(tmp2, sR, sG, sB, sA, dR, dG, dB, dA);
                        SET_PIXELVAL(dst, dstfmt, dR, dG, dB, dA);
                        src += srcpxskip;
                        dst += dstpxskip;
                    },
                    n, width);
                src += srcskip;
                dst += dstskip;
            }
        }
        else if (dstbpp == 3) {
            size_t offsetR, offsetG, offsetB;
            SET_OFFSETS_24(offsetR, offsetG, offsetB, dstfmt);
            while (height--) {
                LOOP_UNROLLED4(
                    {
                        GET_PIXELVALS_1(sR, sG, sB, sA, src, srcfmt);
                        GET_PIXEL(pixel, dstbpp, dst);
                        GET_PIXELVALS(dR, dG, dB, dA, pixel, dstfmt, dstfmt);
                        BLEND_SUB(tmp2, sR, sG, sB, sA, dR, dG, dB, dA);
                        dst[offsetR] = dR;
                        dst[offsetG] = dG;
                        dst[offsetB] = dB;
                        src += srcpxskip;
                        dst += dstpxskip;
                    },
                    n, width);
                src += srcskip;
                dst += dstskip;
            }
        }
        else /* even dstbpp */
        {
            while (height--) {
                LOOP_UNROLLED4(
                    {
                        GET_PIXELVALS_1(sR, sG, sB, sA, src, srcfmt);
                        GET_PIXEL(pixel, dstbpp, dst);
                        GET_PIXELVALS(dR, dG, dB, dA, pixel, dstfmt, dstppa);
                        BLEND_SUB(tmp2, sR, sG, sB, sA, dR, dG, dB, dA);
                        CREATE_PIXEL(dst, dR, dG, dB, dA, dstbpp, dstfmt);
                        src += srcpxskip;
                        dst += dstpxskip;
                    },
                    n, width);
                src += srcskip;
                dst += dstskip;
            }
        }
    }
    else /* srcbpp > 1 */
    {
        if (dstbpp == 1) {
            while (height--) {
                LOOP_UNROLLED4(
                    {
                        GET_PIXEL(pixel, srcbpp, src);
                        GET_PIXELVALS(sR, sG, sB, sA, pixel, srcfmt, srcppa);
                        GET_PIXELVALS_1(dR, dG, dB, dA, dst, dstfmt);
                        BLEND_SUB(tmp2, sR, sG, sB, sA, dR, dG, dB, dA);
                        SET_PIXELVAL(dst, dstfmt, dR, dG, dB, dA);
                        src += srcpxskip;
                        dst += dstpxskip;
                    },
                    n, width);
                src += srcskip;
                dst += dstskip;
            }
        }
        else if (dstbpp == 3) {
            size_t offsetR, offsetG, offsetB;
            SET_OFFSETS_24(offsetR, offsetG, offsetB, dstfmt);
            while (height--) {
                LOOP_UNROLLED4(
                    {
                        GET_PIXEL(pixel, srcbpp, src);
                        GET_PIXELVALS(sR, sG, sB, sA, pixel, srcfmt, srcppa);
                        GET_PIXEL(pixel, dstbpp, dst);
                        GET_PIXELVALS(dR, dG, dB, dA, pixel, dstfmt, dstppa);
                        BLEND_SUB(tmp2, sR, sG, sB, sA, dR, dG, dB, dA);
                        dst[offsetR] = dR;
                        dst[offsetG] = dG;
                        dst[offsetB] = dB;
                        src += srcpxskip;
                        dst += dstpxskip;
                    },
                    n, width);
                src += srcskip;
                dst += dstskip;
            }
        }
        else /* even dstbpp */
        {
            while (height--) {
                LOOP_UNROLLED4(
                    {
                        GET_PIXEL(pixel, srcbpp, src);
                        GET_PIXELVALS(sR, sG, sB, sA, pixel, srcfmt, srcppa);
                        GET_PIXEL(pixel, dstbpp, dst);
                        GET_PIXELVALS(dR, dG, dB, dA, pixel, dstfmt, dstppa);
                        BLEND_SUB(tmp2, sR, sG, sB, sA, dR, dG, dB, dA);
                        CREATE_PIXEL(dst, dR, dG, dB, dA, dstbpp, dstfmt);
                        src += srcpxskip;
                        dst += dstpxskip;
                    },
                    n, width);
                src += srcskip;
                dst += dstskip;
            }
        }
    }
}

static void
blit_blend_mul(SDL_BlitInfo *info)
{
    int n;
    int width = info->width;
    int height = info->height;
    Uint8 *src = info->s_pixels;
    int srcpxskip = info->s_pxskip;
    int srcskip = info->s_skip;
    Uint8 *dst = info->d_pixels;
    int dstpxskip = info->d_pxskip;
    int dstskip = info->d_skip;
    SDL_PixelFormat *srcfmt = info->src;
    SDL_PixelFormat *dstfmt = info->dst;
    int srcbpp = srcfmt->BytesPerPixel;
    int dstbpp = dstfmt->BytesPerPixel;
    Uint8 dR, dG, dB, dA, sR, sG, sB, sA;
    Uint32 pixel;
    Uint32 tmp;
    int srcppa = info->src_blend != SDL_BLENDMODE_NONE && srcfmt->Amask;
    int dstppa = info->dst_blend != SDL_BLENDMODE_NONE && dstfmt->Amask;

    if (srcbpp >= 3 && dstbpp >= 3 && info->src_blend == SDL_BLENDMODE_NONE) {
        size_t srcoffsetR, srcoffsetG, srcoffsetB;
        size_t dstoffsetR, dstoffsetG, dstoffsetB;
        if (srcbpp == 3) {
            SET_OFFSETS_24(srcoffsetR, srcoffsetG, srcoffsetB, srcfmt);
        }
        else {
            SET_OFFSETS_32(srcoffsetR, srcoffsetG, srcoffsetB, srcfmt);
        }
        if (dstbpp == 3) {
            SET_OFFSETS_24(dstoffsetR, dstoffsetG, dstoffsetB, dstfmt);
        }
        else {
            SET_OFFSETS_32(dstoffsetR, dstoffsetG, dstoffsetB, dstfmt);
        }
        while (height--) {
            LOOP_UNROLLED4(
                {
                    tmp =
                        ((dst[dstoffsetR] && src[srcoffsetR])
                             ? ((dst[dstoffsetR] * src[srcoffsetR]) + 255) >> 8
                             : 0);
                    dst[dstoffsetR] = (tmp <= 255 ? tmp : 255);
                    tmp =
                        ((dst[dstoffsetG] && src[srcoffsetG])
                             ? ((dst[dstoffsetG] * src[srcoffsetG]) + 255) >> 8
                             : 0);
                    dst[dstoffsetG] = (tmp <= 255 ? tmp : 255);
                    tmp =
                        ((dst[dstoffsetB] && src[srcoffsetB])
                             ? ((dst[dstoffsetB] * src[srcoffsetB]) + 255) >> 8
                             : 0);
                    dst[dstoffsetB] = (tmp <= 255 ? tmp : 255);
                    src += srcpxskip;
                    dst += dstpxskip;
                },
                n, width);
            src += srcskip;
            dst += dstskip;
        }
        return;
    }

    if (srcbpp == 1) {
        if (dstbpp == 1) {
            while (height--) {
                LOOP_UNROLLED4(
                    {
                        GET_PIXELVALS_1(sR, sG, sB, sA, src, srcfmt);
                        GET_PIXELVALS_1(dR, dG, dB, dA, dst, dstfmt);
                        BLEND_MULT(sR, sG, sB, sA, dR, dG, dB, dA);
                        SET_PIXELVAL(dst, dstfmt, dR, dG, dB, dA);
                        src += srcpxskip;
                        dst += dstpxskip;
                    },
                    n, width);
                src += srcskip;
                dst += dstskip;
            }
        }
        else if (dstbpp == 3) {
            size_t offsetR, offsetG, offsetB;
            SET_OFFSETS_24(offsetR, offsetG, offsetB, dstfmt);
            while (height--) {
                LOOP_UNROLLED4(
                    {
                        GET_PIXELVALS_1(sR, sG, sB, sA, src, srcfmt);
                        GET_PIXEL(pixel, dstbpp, dst);
                        GET_PIXELVALS(dR, dG, dB, dA, pixel, dstfmt, dstppa);
                        BLEND_MULT(sR, sG, sB, sA, dR, dG, dB, dA);
                        dst[offsetR] = dR;
                        dst[offsetG] = dG;
                        dst[offsetB] = dB;
                        src += srcpxskip;
                        dst += dstpxskip;
                    },
                    n, width);
                src += srcskip;
                dst += dstskip;
            }
        }
        else /* even dstbpp */
        {
            while (height--) {
                LOOP_UNROLLED4(
                    {
                        GET_PIXELVALS_1(sR, sG, sB, sA, src, srcfmt);
                        GET_PIXEL(pixel, dstbpp, dst);
                        GET_PIXELVALS(dR, dG, dB, dA, pixel, dstfmt, dstppa);
                        BLEND_MULT(sR, sG, sB, sA, dR, dG, dB, dA);
                        CREATE_PIXEL(dst, dR, dG, dB, dA, dstbpp, dstfmt);
                        src += srcpxskip;
                        dst += dstpxskip;
                    },
                    n, width);
                src += srcskip;
                dst += dstskip;
            }
        }
    }
    else /* srcbpp > 1 */
    {
        if (dstbpp == 1) {
            while (height--) {
                LOOP_UNROLLED4(
                    {
                        GET_PIXEL(pixel, srcbpp, src);
                        GET_PIXELVALS(sR, sG, sB, sA, pixel, srcfmt, srcppa);
                        GET_PIXELVALS_1(dR, dG, dB, dA, dst, dstfmt);
                        BLEND_MULT(sR, sG, sB, sA, dR, dG, dB, dA);
                        SET_PIXELVAL(dst, dstfmt, dR, dG, dB, dA);
                        *dst = (Uint8)SDL_MapRGB(dstfmt, dR, dG, dB);
                        src += srcpxskip;
                        dst += dstpxskip;
                    },
                    n, width);
                src += srcskip;
                dst += dstskip;
            }
        }
        else if (dstbpp == 3) {
            size_t offsetR, offsetG, offsetB;
            SET_OFFSETS_24(offsetR, offsetG, offsetB, dstfmt);
            while (height--) {
                LOOP_UNROLLED4(
                    {
                        GET_PIXEL(pixel, srcbpp, src);
                        GET_PIXELVALS(sR, sG, sB, sA, pixel, srcfmt, srcppa);
                        GET_PIXEL(pixel, dstbpp, dst);
                        GET_PIXELVALS(dR, dG, dB, dA, pixel, dstfmt, dstppa);
                        BLEND_MULT(sR, sG, sB, sA, dR, dG, dB, dA);
                        dst[offsetR] = dR;
                        dst[offsetG] = dG;
                        dst[offsetB] = dB;
                        src += srcpxskip;
                        dst += dstpxskip;
                    },
                    n, width);
                src += srcskip;
                dst += dstskip;
            }
        }
        else /* even dstbpp */
        {
            while (height--) {
                LOOP_UNROLLED4(
                    {
                        GET_PIXEL(pixel, srcbpp, src);
                        GET_PIXELVALS(sR, sG, sB, sA, pixel, srcfmt, srcppa);
                        GET_PIXEL(pixel, dstbpp, dst);
                        GET_PIXELVALS(dR, dG, dB, dA, pixel, dstfmt, dstppa);
                        BLEND_MULT(sR, sG, sB, sA, dR, dG, dB, dA);
                        CREATE_PIXEL(dst, dR, dG, dB, dA, dstbpp, dstfmt);
                        src += srcpxskip;
                        dst += dstpxskip;
                    },
                    n, width);
                src += srcskip;
                dst += dstskip;
            }
        }
    }
}

static void
blit_blend_min(SDL_BlitInfo *info)
{
    int n;
    int width = info->width;
    int height = info->height;
    Uint8 *src = info->s_pixels;
    int srcpxskip = info->s_pxskip;
    int srcskip = info->s_skip;
    Uint8 *dst = info->d_pixels;
    int dstpxskip = info->d_pxskip;
    int dstskip = info->d_skip;
    SDL_PixelFormat *srcfmt = info->src;
    SDL_PixelFormat *dstfmt = info->dst;
    int srcbpp = srcfmt->BytesPerPixel;
    int dstbpp = dstfmt->BytesPerPixel;
    Uint8 dR, dG, dB, dA, sR, sG, sB, sA;
    Uint32 pixel;
    int srcppa = info->src_blend != SDL_BLENDMODE_NONE && srcfmt->Amask;
    int dstppa = info->dst_blend != SDL_BLENDMODE_NONE && dstfmt->Amask;

    if (srcbpp >= 3 && dstbpp >= 3 && info->src_blend == SDL_BLENDMODE_NONE) {
        size_t srcoffsetR, srcoffsetG, srcoffsetB;
        size_t dstoffsetR, dstoffsetG, dstoffsetB;
        if (srcbpp == 3) {
            SET_OFFSETS_24(srcoffsetR, srcoffsetG, srcoffsetB, srcfmt);
        }
        else {
            SET_OFFSETS_32(srcoffsetR, srcoffsetG, srcoffsetB, srcfmt);
        }
        if (dstbpp == 3) {
            SET_OFFSETS_24(dstoffsetR, dstoffsetG, dstoffsetB, dstfmt);
        }
        else {
            SET_OFFSETS_32(dstoffsetR, dstoffsetG, dstoffsetB, dstfmt);
        }
        while (height--) {
            LOOP_UNROLLED4(
                {
                    if (src[srcoffsetR] < dst[dstoffsetR]) {
                        dst[dstoffsetR] = src[srcoffsetR];
                    }
                    if (src[srcoffsetG] < dst[dstoffsetG]) {
                        dst[dstoffsetG] = src[srcoffsetG];
                    }
                    if (src[srcoffsetB] < dst[dstoffsetB]) {
                        dst[dstoffsetB] = src[srcoffsetB];
                    }
                    src += srcpxskip;
                    dst += dstpxskip;
                },
                n, width);
            src += srcskip;
            dst += dstskip;
        }
        return;
    }

    if (srcbpp == 1) {
        if (dstbpp == 1) {
            while (height--) {
                LOOP_UNROLLED4(
                    {
                        GET_PIXELVALS_1(sR, sG, sB, sA, src, srcfmt);
                        GET_PIXELVALS_1(dR, dG, dB, dA, dst, dstfmt);
                        BLEND_MIN(sR, sG, sB, sA, dR, dG, dB, dA);
                        SET_PIXELVAL(dst, dstfmt, dR, dG, dB, dA);
                        src += srcpxskip;
                        dst += dstpxskip;
                    },
                    n, width);
                src += srcskip;
                dst += dstskip;
            }
        }
        else if (dstbpp == 3) {
            size_t offsetR, offsetG, offsetB;
            SET_OFFSETS_24(offsetR, offsetG, offsetB, dstfmt);
            while (height--) {
                LOOP_UNROLLED4(
                    {
                        GET_PIXELVALS_1(sR, sG, sB, sA, src, srcfmt);
                        GET_PIXEL(pixel, dstbpp, dst);
                        GET_PIXELVALS(dR, dG, dB, dA, pixel, dstfmt, dstppa);
                        BLEND_MIN(sR, sG, sB, sA, dR, dG, dB, dA);
                        dst[offsetR] = dR;
                        dst[offsetG] = dG;
                        dst[offsetB] = dB;
                        src += srcpxskip;
                        dst += dstpxskip;
                    },
                    n, width);
                src += srcskip;
                dst += dstskip;
            }
        }
        else /* even dstbpp */
        {
            while (height--) {
                LOOP_UNROLLED4(
                    {
                        GET_PIXELVALS_1(sR, sG, sB, sA, src, srcfmt);
                        GET_PIXEL(pixel, dstbpp, dst);
                        GET_PIXELVALS(dR, dG, dB, dA, pixel, dstfmt, dstppa);
                        BLEND_MIN(sR, sG, sB, sA, dR, dG, dB, dA);
                        CREATE_PIXEL(dst, dR, dG, dB, dA, dstbpp, dstfmt);
                        src += srcpxskip;
                        dst += dstpxskip;
                    },
                    n, width);
                src += srcskip;
                dst += dstskip;
            }
        }
    }
    else /* srcbpp > 1 */
    {
        if (dstbpp == 1) {
            while (height--) {
                LOOP_UNROLLED4(
                    {
                        GET_PIXEL(pixel, srcbpp, src);
                        GET_PIXELVALS(sR, sG, sB, sA, pixel, srcfmt, srcppa);
                        GET_PIXELVALS_1(dR, dG, dB, dA, dst, dstfmt);
                        BLEND_MIN(sR, sG, sB, sA, dR, dG, dB, dA);
                        *dst = (Uint8)SDL_MapRGB(dstfmt, dR, dG, dB);
                        src += srcpxskip;
                        dst += dstpxskip;
                    },
                    n, width);
                src += srcskip;
                dst += dstskip;
            }
        }
        else if (dstbpp == 3) {
            size_t offsetR, offsetG, offsetB;
            SET_OFFSETS_24(offsetR, offsetG, offsetB, dstfmt);
            while (height--) {
                LOOP_UNROLLED4(
                    {
                        GET_PIXEL(pixel, srcbpp, src);
                        GET_PIXELVALS(sR, sG, sB, sA, pixel, srcfmt, srcppa);
                        GET_PIXEL(pixel, dstbpp, dst);
                        GET_PIXELVALS(dR, dG, dB, dA, pixel, dstfmt, dstppa);
                        BLEND_MIN(sR, sG, sB, sA, dR, dG, dB, dA);
                        dst[offsetR] = dR;
                        dst[offsetG] = dG;
                        dst[offsetB] = dB;
                        src += srcpxskip;
                        dst += dstpxskip;
                    },
                    n, width);
                src += srcskip;
                dst += dstskip;
            }
        }
        else /* even dstbpp */
        {
            while (height--) {
                LOOP_UNROLLED4(
                    {
                        GET_PIXEL(pixel, srcbpp, src);
                        GET_PIXELVALS(sR, sG, sB, sA, pixel, srcfmt, srcppa);
                        GET_PIXEL(pixel, dstbpp, dst);
                        GET_PIXELVALS(dR, dG, dB, dA, pixel, dstfmt, dstppa);
                        BLEND_MIN(sR, sG, sB, sA, dR, dG, dB, dA);
                        CREATE_PIXEL(dst, dR, dG, dB, dA, dstbpp, dstfmt);
                        src += srcpxskip;
                        dst += dstpxskip;
                    },
                    n, width);
                src += srcskip;
                dst += dstskip;
            }
        }
    }
}

static void
blit_blend_max(SDL_BlitInfo *info)
{
    int n;
    int width = info->width;
    int height = info->height;
    Uint8 *src = info->s_pixels;
    int srcpxskip = info->s_pxskip;
    int srcskip = info->s_skip;
    Uint8 *dst = info->d_pixels;
    int dstpxskip = info->d_pxskip;
    int dstskip = info->d_skip;
    SDL_PixelFormat *srcfmt = info->src;
    SDL_PixelFormat *dstfmt = info->dst;
    int srcbpp = srcfmt->BytesPerPixel;
    int dstbpp = dstfmt->BytesPerPixel;
    Uint8 dR, dG, dB, dA, sR, sG, sB, sA;
    Uint32 pixel;
    int srcppa = info->src_blend != SDL_BLENDMODE_NONE && srcfmt->Amask;
    int dstppa = info->dst_blend != SDL_BLENDMODE_NONE && dstfmt->Amask;

    if (srcbpp >= 3 && dstbpp >= 3 && info->src_blend == SDL_BLENDMODE_NONE) {
        size_t srcoffsetR, srcoffsetG, srcoffsetB;
        size_t dstoffsetR, dstoffsetG, dstoffsetB;
        if (srcbpp == 3) {
            SET_OFFSETS_24(srcoffsetR, srcoffsetG, srcoffsetB, srcfmt);
        }
        else {
            SET_OFFSETS_32(srcoffsetR, srcoffsetG, srcoffsetB, srcfmt);
        }
        if (dstbpp == 3) {
            SET_OFFSETS_24(dstoffsetR, dstoffsetG, dstoffsetB, dstfmt);
        }
        else {
            SET_OFFSETS_32(dstoffsetR, dstoffsetG, dstoffsetB, dstfmt);
        }
        while (height--) {
            LOOP_UNROLLED4(
                {
                    if (src[srcoffsetR] > dst[dstoffsetR]) {
                        dst[dstoffsetR] = src[srcoffsetR];
                    }
                    if (src[srcoffsetG] > dst[dstoffsetG]) {
                        dst[dstoffsetG] = src[srcoffsetG];
                    }
                    if (src[srcoffsetB] > dst[dstoffsetB]) {
                        dst[dstoffsetB] = src[srcoffsetB];
                    }
                    src += srcpxskip;
                    dst += dstpxskip;
                },
                n, width);
            src += srcskip;
            dst += dstskip;
        }
        return;
    }

    if (srcbpp == 1) {
        if (dstbpp == 1) {
            while (height--) {
                LOOP_UNROLLED4(
                    {
                        GET_PIXELVALS_1(sR, sG, sB, sA, src, srcfmt);
                        GET_PIXELVALS_1(dR, dG, dB, dA, dst, dstfmt);
                        BLEND_MAX(sR, sG, sB, sA, dR, dG, dB, dA);
                        SET_PIXELVAL(dst, dstfmt, dR, dG, dB, dA);
                        src += srcpxskip;
                        dst += dstpxskip;
                    },
                    n, width);
                src += srcskip;
                dst += dstskip;
            }
        }
        else if (dstbpp == 3) {
            size_t offsetR, offsetG, offsetB;
            SET_OFFSETS_24(offsetR, offsetG, offsetB, dstfmt);
            while (height--) {
                LOOP_UNROLLED4(
                    {
                        GET_PIXELVALS_1(sR, sG, sB, sA, src, srcfmt);
                        GET_PIXEL(pixel, dstbpp, dst);
                        GET_PIXELVALS(dR, dG, dB, dA, pixel, dstfmt, dstppa);
                        BLEND_MAX(sR, sG, sB, sA, dR, dG, dB, dA);
                        dst[offsetR] = dR;
                        dst[offsetG] = dG;
                        dst[offsetB] = dB;
                        src += srcpxskip;
                        dst += dstpxskip;
                    },
                    n, width);
                src += srcskip;
                dst += dstskip;
            }
        }
        else /* even dstbpp */
        {
            while (height--) {
                LOOP_UNROLLED4(
                    {
                        GET_PIXELVALS_1(sR, sG, sB, sA, src, srcfmt);
                        GET_PIXEL(pixel, dstbpp, dst);
                        GET_PIXELVALS(dR, dG, dB, dA, pixel, dstfmt, dstppa);
                        BLEND_MAX(sR, sG, sB, sA, dR, dG, dB, dA);
                        CREATE_PIXEL(dst, dR, dG, dB, dA, dstbpp, dstfmt);
                        src += srcpxskip;
                        dst += dstpxskip;
                    },
                    n, width);
                src += srcskip;
                dst += dstskip;
            }
        }
    }
    else /* srcbpp > 1 */
    {
        if (dstbpp == 1) {
            while (height--) {
                LOOP_UNROLLED4(
                    {
                        GET_PIXEL(pixel, srcbpp, src);
                        GET_PIXELVALS(sR, sG, sB, sA, pixel, srcfmt, srcppa);
                        GET_PIXELVALS_1(dR, dG, dB, dA, dst, dstfmt);
                        BLEND_MAX(sR, sG, sB, sA, dR, dG, dB, dA);
                        SET_PIXELVAL(dst, dstfmt, dR, dG, dB, dA);
                        src += srcpxskip;
                        dst += dstpxskip;
                    },
                    n, width);
                src += srcskip;
                dst += dstskip;
            }
        }
        else if (dstbpp == 3) {
            size_t offsetR, offsetG, offsetB;
            SET_OFFSETS_24(offsetR, offsetG, offsetB, dstfmt);
            while (height--) {
                LOOP_UNROLLED4(
                    {
                        GET_PIXEL(pixel, srcbpp, src);
                        GET_PIXELVALS(sR, sG, sB, sA, pixel, srcfmt, srcppa);
                        GET_PIXEL(pixel, dstbpp, dst);
                        GET_PIXELVALS(dR, dG, dB, dA, pixel, dstfmt, dstppa);
                        BLEND_MAX(sR, sG, sB, sA, dR, dG, dB, dA);
                        dst[offsetR] = dR;
                        dst[offsetG] = dG;
                        dst[offsetB] = dB;
                        src += srcpxskip;
                        dst += dstpxskip;
                    },
                    n, width);
                src += srcskip;
                dst += dstskip;
            }
        }
        else /* even dstbpp */
        {
            while (height--) {
                LOOP_UNROLLED4(
                    {
                        GET_PIXEL(pixel, srcbpp, src);
                        GET_PIXELVALS(sR, sG, sB, sA, pixel, srcfmt, srcppa);
                        GET_PIXEL(pixel, dstbpp, dst);
                        GET_PIXELVALS(dR, dG, dB, dA, pixel, dstfmt, dstppa);
                        BLEND_MAX(sR, sG, sB, sA, dR, dG, dB, dA);
                        CREATE_PIXEL(dst, dR, dG, dB, dA, dstbpp, dstfmt);
                        src += srcpxskip;
                        dst += dstpxskip;
                    },
                    n, width);
                src += srcskip;
                dst += dstskip;
            }
        }
    }
}

/* --------------------------------------------------------- */

static void
alphablit_alpha(SDL_BlitInfo *info)
{
    int n;
    int width = info->width;
    int height = info->height;
    Uint8 *src = info->s_pixels;
    int srcpxskip = info->s_pxskip;
    int srcskip = info->s_skip;
    Uint8 *dst = info->d_pixels;
    int dstpxskip = info->d_pxskip;
    int dstskip = info->d_skip;
    SDL_PixelFormat *srcfmt = info->src;
    SDL_PixelFormat *dstfmt = info->dst;
    int srcbpp = srcfmt->BytesPerPixel;
    int dstbpp = dstfmt->BytesPerPixel;
    Uint8 dR, dG, dB, dA, sR, sG, sB, sA;
    int dRi, dGi, dBi, dAi, sRi, sGi, sBi, sAi;
    Uint32 modulateA = info->src_blanket_alpha;
    Uint32 pixel;

    /*
       printf ("Alpha blit with %d and %d\n", srcbpp, dstbpp);
       */

    if (srcbpp == 1) {
        if (dstbpp == 1) {
            while (height--) {
                LOOP_UNROLLED4(
                    {
                        GET_PIXELVALS_1(sRi, sGi, sBi, sAi, src, srcfmt);
                        GET_PIXELVALS_1(dRi, dGi, dBi, dAi, dst, dstfmt);
                        ALPHA_BLEND(sRi, sGi, sBi, sAi, dRi, dGi, dBi, dAi);
                        CREATE_PIXEL(dst, dRi, dGi, dBi, dAi, dstbpp, dstfmt);
                        src += srcpxskip;
                        dst += dstpxskip;
                    },
                    n, width);
                src += srcskip;
                dst += dstskip;
            }
        }
        else /* dstbpp > 1 */
        {
            while (height--) {
                LOOP_UNROLLED4(
                    {
                        GET_PIXELVALS_1(sRi, sGi, sBi, sAi, src, srcfmt);
                        GET_PIXEL(pixel, dstbpp, dst);
                        SDL_GetRGBA(pixel, dstfmt, &dR, &dG, &dB, &dA);
                        dRi = dR;
                        dGi = dG;
                        dBi = dB;
                        dAi = dA;
                        ALPHA_BLEND(sRi, sGi, sBi, sAi, dRi, dGi, dBi, dAi);
                        CREATE_PIXEL(dst, dRi, dGi, dBi, dAi, dstbpp, dstfmt);
                        src += srcpxskip;
                        dst += dstpxskip;
                    },
                    n, width);
                src += srcskip;
                dst += dstskip;
            }
        }
    }
    else /* srcbpp > 1 */
    {
        if (dstbpp == 1) {
            while (height--) {
                LOOP_UNROLLED4(
                    {
                        GET_PIXEL(pixel, srcbpp, src);
                        SDL_GetRGBA(pixel, srcfmt, &sR, &sG, &sB, &sA);
                        GET_PIXELVALS_1(dRi, dGi, dBi, dAi, dst, dstfmt);
                        ALPHA_BLEND(sR, sG, sB, sA, dRi, dGi, dBi, dAi);
                        CREATE_PIXEL(dst, dRi, dGi, dBi, dAi, dstbpp, dstfmt);
                        src += srcpxskip;
                        dst += dstpxskip;
                    },
                    n, width);
                src += srcskip;
                dst += dstskip;
            }
        }
        else /* dstbpp > 1 */
        {
            while (height--) {
                LOOP_UNROLLED4(
                    {
                        GET_PIXEL(pixel, srcbpp, src);
                        SDL_GetRGBA(pixel, srcfmt, &sR, &sG, &sB, &sA);
                        GET_PIXEL(pixel, dstbpp, dst);
                        SDL_GetRGBA(pixel, dstfmt, &dR, &dG, &dB, &dA);
                        /* modulate Alpha */
                        sA = (sA * modulateA) / 255;

                        dRi = dR;
                        dGi = dG;
                        dBi = dB;
                        dAi = dA;
                        ALPHA_BLEND(sR, sG, sB, sA, dRi, dGi, dBi, dAi);
                        CREATE_PIXEL(dst, dRi, dGi, dBi, dAi, dstbpp, dstfmt);
                        src += srcpxskip;
                        dst += dstpxskip;
                    },
                    n, width);
                src += srcskip;
                dst += dstskip;
            }
        }
    }
}

static void
alphablit_colorkey(SDL_BlitInfo *info)
{
    int n;
    int width = info->width;
    int height = info->height;
    Uint8 *src = info->s_pixels;
    int srcpxskip = info->s_pxskip;
    int srcskip = info->s_skip;
    Uint8 *dst = info->d_pixels;
    int dstpxskip = info->d_pxskip;
    int dstskip = info->d_skip;
    SDL_PixelFormat *srcfmt = info->src;
    SDL_PixelFormat *dstfmt = info->dst;
    int srcbpp = srcfmt->BytesPerPixel;
    int dstbpp = dstfmt->BytesPerPixel;
    Uint8 dR, dG, dB, dA, sR, sG, sB, sA;
    int dRi, dGi, dBi, dAi, sRi, sGi, sBi, sAi;
    int alpha = info->src_blanket_alpha;
    Uint32 colorkey = info->src_colorkey;
    Uint32 pixel;

    /*
       printf ("Colorkey blit with %d and %d\n", srcbpp, dstbpp);
       */

    assert(info->src_has_colorkey);
    if (srcbpp == 1) {
        if (dstbpp == 1) {
            while (height--) {
                LOOP_UNROLLED4(
                    {
                        GET_PIXELVALS_1(sRi, sGi, sBi, sAi, src, srcfmt);
                        sAi = (*src == colorkey) ? 0 : alpha;
                        GET_PIXELVALS_1(dRi, dGi, dBi, dAi, dst, dstfmt);
                        ALPHA_BLEND(sRi, sGi, sBi, sAi, dRi, dGi, dBi, dAi);
                        *dst = (Uint8)SDL_MapRGBA(dstfmt, dRi, dGi, dBi, dAi);
                        src += srcpxskip;
                        dst += dstpxskip;
                    },
                    n, width);
                src += srcskip;
                dst += dstskip;
            }
        }
        else /* dstbpp > 1 */
        {
            while (height--) {
                LOOP_UNROLLED4(
                    {
                        GET_PIXELVALS_1(sRi, sGi, sBi, sAi, src, srcfmt);
                        sAi = (*src == colorkey) ? 0 : alpha;
                        GET_PIXEL(pixel, dstbpp, dst);
                        SDL_GetRGBA(pixel, dstfmt, &dR, &dG, &dB, &dA);
                        dRi = dR;
                        dGi = dG;
                        dBi = dB;
                        dAi = dA;
                        ALPHA_BLEND(sRi, sGi, sBi, sAi, dRi, dGi, dBi, dAi);
                        CREATE_PIXEL(dst, dRi, dGi, dBi, dAi, dstbpp, dstfmt);
                        src += srcpxskip;
                        dst += dstpxskip;
                    },
                    n, width);
                src += srcskip;
                dst += dstskip;
            }
        }
    }
    else /* srcbpp > 1 */
    {
        if (dstbpp == 1) {
            while (height--) {
                LOOP_UNROLLED4(
                    {
                        GET_PIXEL(pixel, srcbpp, src);
                        SDL_GetRGBA(pixel, srcfmt, &sR, &sG, &sB, &sA);
                        sA = (pixel == colorkey) ? 0 : alpha;
                        GET_PIXELVALS_1(dRi, dGi, dBi, dAi, dst, dstfmt);
                        ALPHA_BLEND(sR, sG, sB, sA, dRi, dGi, dBi, dAi);
                        *dst = (Uint8)SDL_MapRGBA(dstfmt, dRi, dGi, dBi, dAi);
                        src += srcpxskip;
                        dst += dstpxskip;
                    },
                    n, width);
                src += srcskip;
                dst += dstskip;
            }
        }
        else if (dstbpp == 3) {
            /* This is interim code until SDL can properly handle self
               blits of surfaces with blanket alpha.
               */
            size_t offsetR, offsetG, offsetB;
            SET_OFFSETS_24(offsetR, offsetG, offsetB, dstfmt);
            while (height--) {
                LOOP_UNROLLED4(
                    {
                        GET_PIXEL(pixel, srcbpp, src);
                        SDL_GetRGBA(pixel, srcfmt, &sR, &sG, &sB, &sA);
                        sA = (pixel == colorkey) ? 0 : alpha;
                        GET_PIXEL(pixel, dstbpp, dst);
                        SDL_GetRGBA(pixel, dstfmt, &dR, &dG, &dB, &dA);
                        dRi = dR;
                        dGi = dG;
                        dBi = dB;
                        dAi = dA;
                        ALPHA_BLEND(sR, sG, sB, sA, dRi, dGi, dBi, dAi);
                        dst[offsetR] = (Uint8)dRi;
                        dst[offsetG] = (Uint8)dGi;
                        dst[offsetB] = (Uint8)dBi;
                        src += srcpxskip;
                        dst += dstpxskip;
                    },
                    n, width);
                src += srcskip;
                dst += dstskip;
            }
        }
        else /* even dstbpp */
        {
            while (height--) {
                LOOP_UNROLLED4(
                    {
                        GET_PIXEL(pixel, srcbpp, src);
                        SDL_GetRGBA(pixel, srcfmt, &sR, &sG, &sB, &sA);
                        sA = (pixel == colorkey) ? 0 : alpha;
                        GET_PIXEL(pixel, dstbpp, dst);
                        SDL_GetRGBA(pixel, dstfmt, &dR, &dG, &dB, &dA);
                        dRi = dR;
                        dGi = dG;
                        dBi = dB;
                        dAi = dA;
                        ALPHA_BLEND(sR, sG, sB, sA, dRi, dGi, dBi, dAi);
                        CREATE_PIXEL(dst, dRi, dGi, dBi, dAi, dstbpp, dstfmt);
                        src += srcpxskip;
                        dst += dstpxskip;
                    },
                    n, width);
                src += srcskip;
                dst += dstskip;
            }
        }
    }
}

static void
alphablit_solid(SDL_BlitInfo *info)
{
    int n;
    int width = info->width;
    int height = info->height;
    Uint8 *src = info->s_pixels;
    int srcpxskip = info->s_pxskip;
    int srcskip = info->s_skip;
    Uint8 *dst = info->d_pixels;
    int dstpxskip = info->d_pxskip;
    int dstskip = info->d_skip;
    SDL_PixelFormat *srcfmt = info->src;
    SDL_PixelFormat *dstfmt = info->dst;
    int srcbpp = srcfmt->BytesPerPixel;
    int dstbpp = dstfmt->BytesPerPixel;
    Uint8 dR, dG, dB, dA, sR, sG, sB, sA;
    int dRi, dGi, dBi, dAi, sRi, sGi, sBi;
    int alpha = info->src_blanket_alpha;
    int pixel;

    /*
       printf ("Solid blit with %d and %d\n", srcbpp, dstbpp);
       */

    if (srcbpp == 1) {
        if (dstbpp == 1) {
            while (height--) {
                LOOP_UNROLLED4(
                    {
                        GET_PIXELVALS_1(sRi, sGi, sBi, dAi, src, srcfmt);
                        GET_PIXELVALS_1(dRi, dGi, dBi, dAi, dst, dstfmt);
                        ALPHA_BLEND(sRi, sGi, sBi, alpha, dRi, dGi, dBi, dAi);
                        *dst = (Uint8)SDL_MapRGBA(dstfmt, dRi, dGi, dBi, dAi);
                        src += srcpxskip;
                        dst += dstpxskip;
                    },
                    n, width);
                src += srcskip;
                dst += dstskip;
            }
        }
        else /* dstbpp > 1 */
        {
            while (height--) {
                LOOP_UNROLLED4(
                    {
                        GET_PIXELVALS_1(sRi, sGi, sBi, dAi, src, srcfmt);
                        GET_PIXEL(pixel, dstbpp, dst);
                        SDL_GetRGBA(pixel, dstfmt, &dR, &dG, &dB, &dA);
                        dRi = dR;
                        dGi = dG;
                        dBi = dB;
                        dAi = dA;
                        ALPHA_BLEND(sRi, sGi, sBi, alpha, dRi, dGi, dBi, dAi);
                        CREATE_PIXEL(dst, dRi, dGi, dBi, dAi, dstbpp, dstfmt);
                        src += srcpxskip;
                        dst += dstpxskip;
                    },
                    n, width);
                src += srcskip;
                dst += dstskip;
            }
        }
    }
    else /* srcbpp > 1 */
    {
        if (dstbpp == 1) {
            while (height--) {
                LOOP_UNROLLED4(
                    {
                        GET_PIXEL(pixel, srcbpp, src);
                        SDL_GetRGBA(pixel, srcfmt, &sR, &sG, &sB, &sA);
                        GET_PIXELVALS_1(dRi, dGi, dBi, dAi, dst, dstfmt);
                        ALPHA_BLEND(sR, sG, sB, alpha, dRi, dGi, dBi, dAi);
                        *dst = (Uint8)SDL_MapRGBA(dstfmt, dRi, dGi, dBi, dAi);
                        src += srcpxskip;
                        dst += dstpxskip;
                    },
                    n, width);
                src += srcskip;
                dst += dstskip;
            }
        }
        else if (dstbpp == 3) {
            /* This is interim code until SDL can properly handle self
               blits of surfaces with blanket alpha.
               */
            size_t offsetR, offsetG, offsetB;
            SET_OFFSETS_24(offsetR, offsetG, offsetB, dstfmt);
            while (height--) {
                LOOP_UNROLLED4(
                    {
                        GET_PIXEL(pixel, srcbpp, src);
                        SDL_GetRGBA(pixel, srcfmt, &sR, &sG, &sB, &sA);
                        GET_PIXEL(pixel, dstbpp, dst);
                        SDL_GetRGBA(pixel, dstfmt, &dR, &dG, &dB, &dA);
                        dRi = dR;
                        dGi = dG;
                        dBi = dB;
                        dAi = dA;
                        ALPHA_BLEND(sR, sG, sB, alpha, dRi, dGi, dBi, dAi);
                        dst[offsetR] = (Uint8)dRi;
                        dst[offsetG] = (Uint8)dGi;
                        dst[offsetB] = (Uint8)dBi;
                        src += srcpxskip;
                        dst += dstpxskip;
                    },
                    n, width);
                src += srcskip;
                dst += dstskip;
            }
        }
        else /* even dstbpp */
        {
            while (height--) {
                LOOP_UNROLLED4(
                    {
                        GET_PIXEL(pixel, srcbpp, src);
                        SDL_GetRGBA(pixel, srcfmt, &sR, &sG, &sB, &sA);
                        GET_PIXEL(pixel, dstbpp, dst);
                        SDL_GetRGBA(pixel, dstfmt, &dR, &dG, &dB, &dA);
                        dRi = dR;
                        dGi = dG;
                        dBi = dB;
                        dAi = dA;
                        ALPHA_BLEND(sR, sG, sB, alpha, dRi, dGi, dBi, dAi);
                        CREATE_PIXEL(dst, dRi, dGi, dBi, dAi, dstbpp, dstfmt);
                        src += srcpxskip;
                        dst += dstpxskip;
                    },
                    n, width);
                src += srcskip;
                dst += dstskip;
            }
        }
    }
}

/*we assume the "dst" has pixel alpha*/
int
pygame_Blit(SDL_Surface *src, SDL_Rect *srcrect, SDL_Surface *dst,
            SDL_Rect *dstrect, int the_args)
{
    SDL_Rect fulldst;
    int srcx, srcy, w, h;

    /* Make sure the surfaces aren't locked */
    if (!src || !dst) {
        SDL_SetError("pygame_Blit: passed a NULL surface");
        return (-1);
    }
    if (src->locked || dst->locked) {
        SDL_SetError("pygame_Blit: Surfaces must not be locked during blit");
        return (-1);
    }

    /* If the destination rectangle is NULL, use the entire dest surface */
    if (dstrect == NULL) {
        fulldst.x = fulldst.y = 0;
        dstrect = &fulldst;
    }

    /* clip the source rectangle to the source surface */
    if (srcrect) {
        int maxw, maxh;

        srcx = srcrect->x;
        w = srcrect->w;
        if (srcx < 0) {
            w += srcx;
            dstrect->x -= srcx;
            srcx = 0;
        }
        maxw = src->w - srcx;
        if (maxw < w)
            w = maxw;

        srcy = srcrect->y;
        h = srcrect->h;
        if (srcy < 0) {
            h += srcy;
            dstrect->y -= srcy;
            srcy = 0;
        }
        maxh = src->h - srcy;
        if (maxh < h)
            h = maxh;
    }
    else {
        srcx = srcy = 0;
        w = src->w;
        h = src->h;
    }

    /* clip the destination rectangle against the clip rectangle */
    {
        SDL_Rect *clip = &dst->clip_rect;
        int dx, dy;

        dx = clip->x - dstrect->x;
        if (dx > 0) {
            w -= dx;
            dstrect->x += dx;
            srcx += dx;
        }
        dx = dstrect->x + w - clip->x - clip->w;
        if (dx > 0)
            w -= dx;

        dy = clip->y - dstrect->y;
        if (dy > 0) {
            h -= dy;
            dstrect->y += dy;
            srcy += dy;
        }
        dy = dstrect->y + h - clip->y - clip->h;
        if (dy > 0)
            h -= dy;
    }

    if (w > 0 && h > 0) {
        SDL_Rect sr;

        sr.x = srcx;
        sr.y = srcy;
        sr.w = dstrect->w = w;
        sr.h = dstrect->h = h;
        return SoftBlitPyGame(src, &sr, dst, dstrect, the_args);
    }
    dstrect->w = dstrect->h = 0;
    return 0;
}

int
pygame_AlphaBlit(SDL_Surface *src, SDL_Rect *srcrect, SDL_Surface *dst,
                 SDL_Rect *dstrect, int the_args)
{
    return pygame_Blit(src, srcrect, dst, dstrect, the_args);
}

int
premul_surf_color_by_alpha(SDL_Surface *src, SDL_Surface *dst)
{
    SDL_BlendMode src_blend;
    SDL_GetSurfaceBlendMode(src, &src_blend);
    if (src_blend == SDL_BLENDMODE_NONE && !(src->format->Amask != 0))
        return -1;
        // since we know dst is a copy of src we can simplify the normal checks
#if !defined(__EMSCRIPTEN__)
#if SDL_BYTEORDER == SDL_LIL_ENDIAN
#if defined(__SSE2__)
    if ((src->format->BytesPerPixel == 4) && SDL_HasSSE2()) {
        premul_surf_color_by_alpha_sse2(src, dst);
        return 0;
    }
#endif /* __SSE2__*/
#if PG_ENABLE_ARM_NEON
    if ((src->format->BytesPerPixel == 4) && SDL_HasNEON()) {
        premul_surf_color_by_alpha_sse2(src, dst);
        return 0;
    }
#endif /* PG_ENABLE_ARM_NEON */
#endif /* SDL_BYTEORDER == SDL_LIL_ENDIAN */
#endif /* __EMSCRIPTEN__ */
    premul_surf_color_by_alpha_non_simd(src, dst);
    return 0;
}

void
premul_surf_color_by_alpha_non_simd(SDL_Surface *src, SDL_Surface *dst)
{
    SDL_PixelFormat *srcfmt = src->format;
    SDL_PixelFormat *dstfmt = dst->format;
    int width = src->w;
    int height = src->h;
    int srcbpp = srcfmt->BytesPerPixel;
    int dstbpp = dstfmt->BytesPerPixel;
    Uint8 *src_pixels = (Uint8 *)src->pixels;
    Uint8 *dst_pixels = (Uint8 *)dst->pixels;

    int srcpxskip = src->format->BytesPerPixel;
    int dstpxskip = dst->format->BytesPerPixel;

    int srcppa = SDL_TRUE;

    int n;
    int pixel;
    Uint8 dR, dG, dB, dA, sR, sG, sB, sA;

    while (height--) {
        LOOP_UNROLLED4(
            {
                GET_PIXEL(pixel, srcbpp, src_pixels);
                GET_PIXELVALS(sR, sG, sB, sA, pixel, srcfmt, srcppa);
                dR = (Uint8)(((sR + 1) * sA) >> 8);
                dG = (Uint8)(((sG + 1) * sA) >> 8);
                dB = (Uint8)(((sB + 1) * sA) >> 8);
                dA = sA;
                CREATE_PIXEL(dst_pixels, dR, dG, dB, dA, dstbpp, dstfmt);
                src_pixels += srcpxskip;
                dst_pixels += dstpxskip;
            },
            n, width);
    }
}

#define _PG_WARN_SIMD(s)                                              \
    if (pg_##s##_at_runtime_but_uncompiled()) {                       \
        if (PyErr_WarnEx(                                             \
                PyExc_RuntimeWarning,                                 \
                "Your system is " #s " capable but pygame was not "   \
                "built with support for it. The performance of some " \
                "of your blits could be adversely affected",          \
                1) < 0) {                                             \
            return -1;                                                \
        }                                                             \
    }

/* On error, returns -1 with python error set. */
int
pg_warn_simd_at_runtime_but_uncompiled()
{
    _PG_WARN_SIMD(avx2)
    _PG_WARN_SIMD(sse2)
    _PG_WARN_SIMD(neon)
    return 0;
}<|MERGE_RESOLUTION|>--- conflicted
+++ resolved
@@ -570,58 +570,28 @@
                         src->format->Rmask == dst->format->Rmask &&
                         src->format->Gmask == dst->format->Gmask &&
                         src->format->Bmask == dst->format->Bmask &&
-<<<<<<< HEAD
                         info.src_blend != SDL_BLENDMODE_NONE &&
                         pg_has_avx2() && (src != dst)) {
                         blit_blend_premultiplied_avx2(&info);
                         break;
                     }
-#if defined(__SSE2__)
+#if PG_ENABLE_SSE_NEON
                     if (src->format->BytesPerPixel == 4 &&
                         dst->format->BytesPerPixel == 4 &&
                         src->format->Rmask == dst->format->Rmask &&
                         src->format->Gmask == dst->format->Gmask &&
                         src->format->Bmask == dst->format->Bmask &&
-                        src->format->Amask == 0xFF000000 &&
-                        info.src_blend != SDL_BLENDMODE_NONE &&
-                        SDL_HasSSE2() && (src != dst)) {
+                        info.src_blend != SDL_BLENDMODE_NONE) &&
+                        pg_HasSSE_NEON() && (src != dst)) {
                         blit_blend_premultiplied_sse2(&info);
                         break;
                     }
-#endif /* __SSE2__*/
-#if PG_ENABLE_ARM_NEON
-                    if (src->format->BytesPerPixel == 4 &&
-                        dst->format->BytesPerPixel == 4 &&
-                        src->format->Rmask == dst->format->Rmask &&
-                        src->format->Gmask == dst->format->Gmask &&
-                        src->format->Bmask == dst->format->Bmask &&
-                        src->format->Amask == 0xFF000000 &&
-                        info.src_blend != SDL_BLENDMODE_NONE &&
-                        SDL_HasNEON() && (src != dst)) {
-                        blit_blend_premultiplied_sse2(&info);
-                        break;
-=======
-                        info.src_blend != SDL_BLENDMODE_NONE) {
-#if defined(__MMX__) || defined(__SSE2__) || defined(PG_ENABLE_ARM_NEON)
-#if PG_ENABLE_SSE_NEON
-                        if (pg_HasSSE_NEON()) {
-                            blit_blend_premultiplied_sse2(&info);
-                            break;
-                        }
 #endif /* PG_ENABLE_SSE_NEON */
-#ifdef __MMX__
-                        if (SDL_HasMMX() == SDL_TRUE) {
-                            blit_blend_premultiplied_mmx(&info);
-                            break;
-                        }
-#endif /*__MMX__*/
-#endif /*__MMX__ || __SSE2__ || PG_ENABLE_ARM_NEON*/
->>>>>>> 17027037
-                    }
 #endif /* PG_ENABLE_ARM_NEON */
 #endif /* SDL_BYTEORDER == SDL_LIL_ENDIAN */
 #endif /* __EMSCRIPTEN__ */
-
+#endif /* SDL_BYTEORDER == SDL_LIL_ENDIAN */
+#endif /* __EMSCRIPTEN__ */
                     blit_blend_premultiplied(&info);
                     break;
                 }
