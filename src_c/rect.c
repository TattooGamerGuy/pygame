/*
  pygame - Python Game Library
  Copyright (C) 2000-2001  Pete Shinners

  This library is free software; you can redistribute it and/or
  modify it under the terms of the GNU Library General Public
  License as published by the Free Software Foundation; either
  version 2 of the License, or (at your option) any later version.

  This library is distributed in the hope that it will be useful,
  but WITHOUT ANY WARRANTY; without even the implied warranty of
  MERCHANTABILITY or FITNESS FOR A PARTICULAR PURPOSE.  See the GNU
  Library General Public License for more details.

  You should have received a copy of the GNU Library General Public
  License along with this library; if not, write to the Free
  Foundation, Inc., 59 Temple Place, Suite 330, Boston, MA  02111-1307  USA

  Pete Shinners
  pete@shinners.org
*/

/*
 *  Python Rect Object -- useful 2d rectangle class
 */
#define PYGAMEAPI_RECT_INTERNAL
#include "pygame.h"

#include "doc/rect_doc.h"

#include "structmember.h"

#include "pgcompat.h"

#include <limits.h>

#if (!defined(__STDC_VERSION__) || __STDC_VERSION__ < 199901L) && \
    !defined(round)
#define pg_round(d) (((d < 0) ? (ceil((d)-0.5)) : (floor((d) + 0.5))))
#else
#define pg_round(d) round(d)
#endif

static PyTypeObject pgRect_Type;
#define pgRect_Check(x) (PyObject_IsInstance(x, (PyObject *)&pgRect_Type))
#define pgRect_CheckExact(x) (Py_TYPE(x) == &pgRect_Type)

static int
pg_rect_init(pgRectObject *, PyObject *, PyObject *);

/* We store some rect objects which have been allocated already.
   Mostly to work around an old pypy cpyext performance issue.
*/
#ifdef PYPY_VERSION
#define PG_RECT_NUM 49152
const int PG_RECT_FREELIST_MAX = PG_RECT_NUM;
static pgRectObject *pg_rect_freelist[PG_RECT_NUM];
int pg_rect_freelist_num = -1;
#endif

/* Helper method to extract 4 ints from an object.
 *
 * This sequence extraction supports the following formats:
 *     - 4 ints
 *     - 2 tuples/lists of 2 ints each
 *
 * Params:
 *     obj: sequence object to extract the 4 ints from
 *     val1 .. val4: extracted int values
 *
 * Returns:
 *     int: 0 to indicate failure (exception set)
 *          1 to indicate success
 *
 * Assumptions:
 *     - obj argument is a sequence
 *     - all val arguments are valid pointers
 */
static int
four_ints_from_obj(PyObject *obj, int *val1, int *val2, int *val3, int *val4)
{
    Py_ssize_t length = PySequence_Length(obj);

    if (length < -1) {
        return 0; /* Exception already set. */
    }

    if (length == 2) {
        /* Get one end of the line. */
        PyObject *item = PySequence_GetItem(obj, 0);
        int result;

        if (item == NULL) {
            return 0; /* Exception already set. */
        }

        result = pg_TwoIntsFromObj(item, val1, val2);
        Py_DECREF(item);

        if (!result) {
            PyErr_SetString(PyExc_TypeError,
                            "number pair expected for first argument");
            return 0;
        }

        /* Get the other end of the line. */
        item = PySequence_GetItem(obj, 1);

        if (item == NULL) {
            return 0; /* Exception already set. */
        }

        result = pg_TwoIntsFromObj(item, val3, val4);
        Py_DECREF(item);

        if (!result) {
            PyErr_SetString(PyExc_TypeError,
                            "number pair expected for second argument");
            return 0;
        }
    }
    else if (length == 4) {
        if (!pg_IntFromObjIndex(obj, 0, val1)) {
            PyErr_SetString(PyExc_TypeError,
                            "number expected for first argument");
            return 0;
        }

        if (!pg_IntFromObjIndex(obj, 1, val2)) {
            PyErr_SetString(PyExc_TypeError,
                            "number expected for second argument");
            return 0;
        }

        if (!pg_IntFromObjIndex(obj, 2, val3)) {
            PyErr_SetString(PyExc_TypeError,
                            "number expected for third argument");
            return 0;
        }

        if (!pg_IntFromObjIndex(obj, 3, val4)) {
            PyErr_SetString(PyExc_TypeError,
                            "number expected for fourth argument");
            return 0;
        }
    }
    else {
        PyErr_Format(PyExc_TypeError,
                     "sequence argument takes 2 or 4 items (%ld given)",
                     length);
        return 0;
    }

    return 1;
}

static PyObject *
_pg_rect_subtype_new4(PyTypeObject *type, int x, int y, int w, int h)
{
    pgRectObject *rect = (pgRectObject *)type->tp_new(type, NULL, NULL);

    if (rect) {
        rect->r.x = x;
        rect->r.y = y;
        rect->r.w = w;
        rect->r.h = h;
    }
    return (PyObject *)rect;
}

static PyObject *
pg_rect_new(PyTypeObject *type, PyObject *args, PyObject *kwds)
{
    pgRectObject *self;

#ifdef PYPY_VERSION
    /* Only instances of the base pygame.Rect class are allowed in the
     * current freelist implementation (subclasses are not allowed) */
    if (pg_rect_freelist_num > -1 && type == &pgRect_Type) {
        self = pg_rect_freelist[pg_rect_freelist_num];
        Py_INCREF(self);
        /* This is so that pypy garbage collector thinks it is a new obj
           TODO: May be a hack. Is a hack.
           See https://github.com/pygame/pygame/issues/430
        */
        ((PyObject *)(self))->ob_pypy_link = 0;
        pg_rect_freelist_num--;
    }
    else {
        self = (pgRectObject *)type->tp_alloc(type, 0);
    }
#else
    self = (pgRectObject *)type->tp_alloc(type, 0);
#endif

    if (self != NULL) {
        self->r.x = self->r.y = 0;
        self->r.w = self->r.h = 0;
        self->weakreflist = NULL;
    }
    return (PyObject *)self;
}

/* object type functions */
static void
pg_rect_dealloc(pgRectObject *self)
{
    if (self->weakreflist != NULL) {
        PyObject_ClearWeakRefs((PyObject *)self);
    }

#ifdef PYPY_VERSION
    /* Only instances of the base pygame.Rect class are allowed in the
     * current freelist implementation (subclasses are not allowed) */
    if (pg_rect_freelist_num < PG_RECT_FREELIST_MAX - 1 &&
        pgRect_CheckExact(self)) {
        pg_rect_freelist_num++;
        pg_rect_freelist[pg_rect_freelist_num] = self;
    }
    else {
        Py_TYPE(self)->tp_free((PyObject *)self);
    }
#else
    Py_TYPE(self)->tp_free((PyObject *)self);
#endif
}

static SDL_Rect *
pgRect_FromObject(PyObject *obj, SDL_Rect *temp)
{
    int val;
    Py_ssize_t length;

    if (pgRect_Check(obj)) {
        return &((pgRectObject *)obj)->r;
    }
    if (PySequence_Check(obj) && (length = PySequence_Length(obj)) > 0) {
        if (length == 4) {
            if (!pg_IntFromObjIndex(obj, 0, &val)) {
                return NULL;
            }
            temp->x = val;
            if (!pg_IntFromObjIndex(obj, 1, &val)) {
                return NULL;
            }
            temp->y = val;
            if (!pg_IntFromObjIndex(obj, 2, &val)) {
                return NULL;
            }
            temp->w = val;
            if (!pg_IntFromObjIndex(obj, 3, &val)) {
                return NULL;
            }
            temp->h = val;
            return temp;
        }
        if (length == 2) {
            PyObject *sub = PySequence_GetItem(obj, 0);
            if (!sub || !PySequence_Check(sub) ||
                PySequence_Length(sub) != 2) {
                PyErr_Clear();
                Py_XDECREF(sub);
                return NULL;
            }
            if (!pg_IntFromObjIndex(sub, 0, &val)) {
                Py_DECREF(sub);
                return NULL;
            }
            temp->x = val;
            if (!pg_IntFromObjIndex(sub, 1, &val)) {
                Py_DECREF(sub);
                return NULL;
            }
            temp->y = val;
            Py_DECREF(sub);

            sub = PySequence_GetItem(obj, 1);
            if (sub == NULL || !PySequence_Check(sub) ||
                PySequence_Length(sub) != 2) {
                PyErr_Clear();
                Py_XDECREF(sub);
                return NULL;
            }
            if (!pg_IntFromObjIndex(sub, 0, &val)) {
                Py_DECREF(sub);
                return NULL;
            }
            temp->w = val;
            if (!pg_IntFromObjIndex(sub, 1, &val)) {
                Py_DECREF(sub);
                return NULL;
            }
            temp->h = val;
            Py_DECREF(sub);
            return temp;
        }
        if (PyTuple_Check(obj) && length == 1) /*looks like an arg?*/ {
            PyObject *sub = PyTuple_GET_ITEM(obj, 0);
            if (sub) {
                return pgRect_FromObject(sub, temp);
            }
        }
    }
    if (PyObject_HasAttrString(obj, "rect")) {
        PyObject *rectattr;
        SDL_Rect *returnrect;
        rectattr = PyObject_GetAttrString(obj, "rect");
        if (rectattr == NULL) {
            PyErr_Clear();
            return NULL;
        }
        if (PyCallable_Check(rectattr)) /*call if it's a method*/
        {
            PyObject *rectresult = PyObject_CallObject(rectattr, NULL);
            Py_DECREF(rectattr);
            if (rectresult == NULL) {
                PyErr_Clear();
                return NULL;
            }
            rectattr = rectresult;
        }
        returnrect = pgRect_FromObject(rectattr, temp);
        Py_DECREF(rectattr);
        return returnrect;
    }
    return NULL;
}

static PyObject *
pgRect_New(SDL_Rect *r)
{
    return _pg_rect_subtype_new4(&pgRect_Type, r->x, r->y, r->w, r->h);
}

static PyObject *
pgRect_New4(int x, int y, int w, int h)
{
    return _pg_rect_subtype_new4(&pgRect_Type, x, y, w, h);
}

static void
pgRect_Normalize(SDL_Rect *rect)
{
    if (rect->w < 0) {
        rect->x += rect->w;
        rect->w = -rect->w;
    }

    if (rect->h < 0) {
        rect->y += rect->h;
        rect->h = -rect->h;
    }
}

static int
_pg_do_rects_intersect(SDL_Rect *A, SDL_Rect *B)
{
    if (A->w == 0 || A->h == 0 || B->w == 0 || B->h == 0) {
        // zero sized rects should not collide with anything #1197
        return 0;
    }

    // A.left   < B.right  &&
    // A.top    < B.bottom &&
    // A.right  > B.left   &&
    // A.bottom > B.top
    return (MIN(A->x, A->x + A->w) < MAX(B->x, B->x + B->w) &&
            MIN(A->y, A->y + A->h) < MAX(B->y, B->y + B->h) &&
            MAX(A->x, A->x + A->w) > MIN(B->x, B->x + B->w) &&
            MAX(A->y, A->y + A->h) > MIN(B->y, B->y + B->h));
}

static PyObject *
pg_rect_normalize(pgRectObject *self, PyObject *_null)
{
    pgRect_Normalize(&pgRect_AsRect(self));

    Py_RETURN_NONE;
}

static PyObject *
pg_rect_move(pgRectObject *self, PyObject *args)
{
    int x = 0, y = 0;

    if (!pg_TwoIntsFromObj(args, &x, &y)) {
        return RAISE(PyExc_TypeError, "argument must contain two numbers");
    }

    return _pg_rect_subtype_new4(Py_TYPE(self), self->r.x + x, self->r.y + y,
                                 self->r.w, self->r.h);
}

static PyObject *
pg_rect_move_ip(pgRectObject *self, PyObject *args)
{
    int x = 0, y = 0;

    if (!pg_TwoIntsFromObj(args, &x, &y)) {
        return RAISE(PyExc_TypeError, "argument must contain two numbers");
    }

    self->r.x += x;
    self->r.y += y;
    Py_RETURN_NONE;
}

static PyObject *
pg_rect_inflate(pgRectObject *self, PyObject *args)
{
    int x = 0, y = 0;

    if (!pg_TwoIntsFromObj(args, &x, &y)) {
        return RAISE(PyExc_TypeError, "argument must contain two numbers");
    }

    return _pg_rect_subtype_new4(Py_TYPE(self), self->r.x - x / 2,
                                 self->r.y - y / 2, self->r.w + x,
                                 self->r.h + y);
}

static PyObject *
pg_rect_inflate_ip(pgRectObject *self, PyObject *args)
{
    int x = 0, y = 0;

    if (!pg_TwoIntsFromObj(args, &x, &y)) {
        return RAISE(PyExc_TypeError, "argument must contain two numbers");
    }
    self->r.x -= x / 2;
    self->r.y -= y / 2;
    self->r.w += x;
    self->r.h += y;
    Py_RETURN_NONE;
}

static PyObject *
pg_rect_update(pgRectObject *self, PyObject *args)
{
    SDL_Rect temp;
    SDL_Rect *argrect = pgRect_FromObject(args, &temp);

    if (argrect == NULL) {
        return RAISE(PyExc_TypeError, "Argument must be rect style object");
    }
    self->r.x = argrect->x;
    self->r.y = argrect->y;
    self->r.w = argrect->w;
    self->r.h = argrect->h;
    Py_RETURN_NONE;
}

static PyObject *
pg_rect_union(pgRectObject *self, PyObject *args)
{
    SDL_Rect *argrect, temp;
    int x, y, w, h;

    if (!(argrect = pgRect_FromObject(args, &temp))) {
        return RAISE(PyExc_TypeError, "Argument must be rect style object");
    }
    x = MIN(self->r.x, argrect->x);
    y = MIN(self->r.y, argrect->y);
    w = MAX(self->r.x + self->r.w, argrect->x + argrect->w) - x;
    h = MAX(self->r.y + self->r.h, argrect->y + argrect->h) - y;
    return _pg_rect_subtype_new4(Py_TYPE(self), x, y, w, h);
}

static PyObject *
pg_rect_union_ip(pgRectObject *self, PyObject *args)
{
    SDL_Rect *argrect, temp;
    int x, y, w, h;

    if (!(argrect = pgRect_FromObject(args, &temp)))
        return RAISE(PyExc_TypeError, "Argument must be rect style object");

    x = MIN(self->r.x, argrect->x);
    y = MIN(self->r.y, argrect->y);
    w = MAX(self->r.x + self->r.w, argrect->x + argrect->w) - x;
    h = MAX(self->r.y + self->r.h, argrect->y + argrect->h) - y;
    self->r.x = x;
    self->r.y = y;
    self->r.w = w;
    self->r.h = h;
    Py_RETURN_NONE;
}

static PyObject *
pg_rect_unionall(pgRectObject *self, PyObject *args)
{
    SDL_Rect *argrect, temp;
    Py_ssize_t loop, size;
    PyObject *list, *obj;
    int t, l, b, r;

    if (!PyArg_ParseTuple(args, "O", &list)) {
        return NULL;
    }
    if (!PySequence_Check(list)) {
        return RAISE(PyExc_TypeError,
                     "Argument must be a sequence of rectstyle objects.");
    }

    l = self->r.x;
    t = self->r.y;
    r = self->r.x + self->r.w;
    b = self->r.y + self->r.h;
    size = PySequence_Length(list); /*warning, size could be -1 on error?*/
    if (size < 1) {
        if (size < 0) {
            /*Error.*/
            return NULL;
        }
        /*Empty list: nothing to be done.*/
        return _pg_rect_subtype_new4(Py_TYPE(self), l, t, r - l, b - t);
    }

    for (loop = 0; loop < size; ++loop) {
        obj = PySequence_GetItem(list, loop);
        if (!obj || !(argrect = pgRect_FromObject(obj, &temp))) {
            Py_XDECREF(obj);
            return RAISE(PyExc_TypeError,
                         "Argument must be a sequence of rectstyle objects.");
        }
        l = MIN(l, argrect->x);
        t = MIN(t, argrect->y);
        r = MAX(r, argrect->x + argrect->w);
        b = MAX(b, argrect->y + argrect->h);
        Py_DECREF(obj);
    }
    return _pg_rect_subtype_new4(Py_TYPE(self), l, t, r - l, b - t);
}

static PyObject *
pg_rect_unionall_ip(pgRectObject *self, PyObject *args)
{
    SDL_Rect *argrect, temp;
    Py_ssize_t loop, size;
    PyObject *list, *obj;
    int t, l, b, r;

    if (!PyArg_ParseTuple(args, "O", &list)) {
        return NULL;
    }
    if (!PySequence_Check(list)) {
        return RAISE(PyExc_TypeError,
                     "Argument must be a sequence of rectstyle objects.");
    }

    l = self->r.x;
    t = self->r.y;
    r = self->r.x + self->r.w;
    b = self->r.y + self->r.h;

    size = PySequence_Length(list); /*warning, size could be -1 on error?*/
    if (size < 1) {
        if (size < 0) {
            /*Error.*/
            return NULL;
        }
        /*Empty list: nothing to be done.*/
        Py_RETURN_NONE;
    }

    for (loop = 0; loop < size; ++loop) {
        obj = PySequence_GetItem(list, loop);
        if (!obj || !(argrect = pgRect_FromObject(obj, &temp))) {
            Py_XDECREF(obj);
            return RAISE(PyExc_TypeError,
                         "Argument must be a sequence of rectstyle objects.");
        }
        l = MIN(l, argrect->x);
        t = MIN(t, argrect->y);
        r = MAX(r, argrect->x + argrect->w);
        b = MAX(b, argrect->y + argrect->h);
        Py_DECREF(obj);
    }

    self->r.x = l;
    self->r.y = t;
    self->r.w = r - l;
    self->r.h = b - t;
    Py_RETURN_NONE;
}

static PyObject *
pg_rect_collidepoint(pgRectObject *self, PyObject *args)
{
    int x = 0, y = 0;
    int inside;

    if (!pg_TwoIntsFromObj(args, &x, &y)) {
        return RAISE(PyExc_TypeError, "argument must contain two numbers");
    }

    inside = x >= self->r.x && x < self->r.x + self->r.w && y >= self->r.y &&
             y < self->r.y + self->r.h;

    return PyBool_FromLong(inside);
}

static PyObject *
pg_rect_colliderect(pgRectObject *self, PyObject *const *args,
                    Py_ssize_t nargs)
{
    /* This function got changed to use the FASTCALL calling convention in
     * Python 3.7. This lets us exploit the fact that we don't have an
     * intermediate Tuple args object to extract all the arguments from, saving
     * us performance in the process. This decoupling forces us to deal with
     * all the different cases (dictated by the number of parameters) by
     * building specific code paths.
     * Given that this function accepts any Rect-like object, there are 3 main
     * cases to deal with:
     * - 1 parameter: a Rect-like object
     * - 2 parameters: two sequences that represent the position and dimensions
     * of the Rect
     * - 4 parameters: four numbers that represent the position and dimensions
     */

    SDL_Rect srect = self->r;
    SDL_Rect temp;

    if (nargs == 1) {
        /* One argument was passed in, so we assume it's a rectstyle object.
         * This could mean several of the following (all dealt by
         * pgRect_FromObject):
         * - (x, y, w, h)
         * - ((x, y), (w, h))
         * - Rect
         * - Object with "rect" attribute
         */
        SDL_Rect *tmp;
        if (!(tmp = pgRect_FromObject(args[0], &temp))) {
            if (PyErr_Occurred()) {
                return NULL;
            }
            else {
                return RAISE(PyExc_TypeError,
                             "Invalid rect, all 4 fields must be numeric");
            }
        }
        return PyBool_FromLong(_pg_do_rects_intersect(&srect, tmp));
    }
    else if (nargs == 2) {
        /* Two separate sequences were passed in:
         * - (x, y), (w, h)
         */
        if (!pg_TwoIntsFromObj(args[0], &temp.x, &temp.y) ||
            !pg_TwoIntsFromObj(args[1], &temp.w, &temp.h)) {
            if (PyErr_Occurred())
                return NULL;
            else
                return RAISE(PyExc_TypeError,
                             "Invalid rect, all 4 fields must be numeric");
        }
    }
    else if (nargs == 4) {
        /* Four separate arguments were passed in:
         * - x, y, w, h
         */
        if (!(pg_IntFromObj(args[0], &temp.x))) {
            return RAISE(PyExc_TypeError,
                         "Invalid x value for rect, must be numeric");
        }

        if (!(pg_IntFromObj(args[1], &temp.y))) {
            return RAISE(PyExc_TypeError,
                         "Invalid y value for rect, must be numeric");
        }

        if (!(pg_IntFromObj(args[2], &temp.w))) {
            return RAISE(PyExc_TypeError,
                         "Invalid w value for rect, must be numeric");
        }

        if (!(pg_IntFromObj(args[3], &temp.h))) {
            return RAISE(PyExc_TypeError,
                         "Invalid h value for rect, must be numeric");
        }
    }
    else {
        return RAISE(PyExc_ValueError,
                     "Incorrect arguments number, must be either 1, 2 or 4");
    }

    return PyBool_FromLong(_pg_do_rects_intersect(&srect, &temp));
}
PG_WRAP_FASTCALL_FUNC(pg_rect_colliderect, pgRectObject)

static PyObject *
pg_rect_collidelist(pgRectObject *self, PyObject *args)
{
    SDL_Rect *argrect, temp;
    Py_ssize_t size;
    int loop;
    PyObject *list, *obj;
    PyObject *ret = NULL;

    if (!PyArg_ParseTuple(args, "O", &list)) {
        return NULL;
    }

    if (!PySequence_Check(list)) {
        return RAISE(PyExc_TypeError,
                     "Argument must be a sequence of rectstyle objects.");
    }

    size = PySequence_Length(list); /*warning, size could be -1 on error?*/
    for (loop = 0; loop < size; ++loop) {
        obj = PySequence_GetItem(list, loop);
        if (!obj || !(argrect = pgRect_FromObject(obj, &temp))) {
            PyErr_SetString(
                PyExc_TypeError,
                "Argument must be a sequence of rectstyle objects.");
            Py_XDECREF(obj);
            break;
        }
        if (_pg_do_rects_intersect(&self->r, argrect)) {
            ret = PyLong_FromLong(loop);
            Py_DECREF(obj);
            break;
        }
        Py_DECREF(obj);
    }
    if (loop == size) {
        ret = PyLong_FromLong(-1);
    }

    return ret;
}

static PyObject *
pg_rect_collidelistall(pgRectObject *self, PyObject *args)
{
    SDL_Rect *argrect, temp;
    Py_ssize_t size;
    int loop;
    PyObject *list, *obj;
    PyObject *ret = NULL;

    if (!PyArg_ParseTuple(args, "O", &list)) {
        return NULL;
    }

    if (!PySequence_Check(list)) {
        return RAISE(PyExc_TypeError,
                     "Argument must be a sequence of rectstyle objects.");
    }

    ret = PyList_New(0);
    if (!ret) {
        return NULL;
    }

    size = PySequence_Length(list); /*warning, size could be -1?*/
    for (loop = 0; loop < size; ++loop) {
        obj = PySequence_GetItem(list, loop);

        if (!obj || !(argrect = pgRect_FromObject(obj, &temp))) {
            Py_XDECREF(obj);
            Py_DECREF(ret);
            return RAISE(PyExc_TypeError,
                         "Argument must be a sequence of rectstyle objects.");
        }

        if (_pg_do_rects_intersect(&self->r, argrect)) {
            PyObject *num = PyLong_FromLong(loop);
            if (!num) {
                Py_DECREF(ret);
                Py_DECREF(obj);
                return NULL;
            }
            if (0 != PyList_Append(ret, num)) {
                Py_DECREF(ret);
                Py_DECREF(num);
                Py_DECREF(obj);
                return NULL; /* Exception already set. */
            }
            Py_DECREF(num);
        }
        Py_DECREF(obj);
    }

    return ret;
}

static SDL_Rect *
pgRect_FromObjectAndKeyFunc(PyObject *obj, PyObject *keyfunc, SDL_Rect *temp)
{
    if (keyfunc) {
        PyObject *obj_with_rect =
            PyObject_CallFunctionObjArgs(keyfunc, obj, NULL);
        if (!obj_with_rect) {
            return NULL;
        }

        SDL_Rect *ret = pgRect_FromObject(obj_with_rect, temp);
        Py_DECREF(obj_with_rect);
        if (!ret) {
            PyErr_SetString(
                PyExc_TypeError,
                "Key function must return rect or rect-like objects");
            return NULL;
        }
        return ret;
    }
    else {
        SDL_Rect *ret = pgRect_FromObject(obj, temp);
        if (!ret) {
            PyErr_SetString(PyExc_TypeError,
                            "Sequence must contain rect or rect-like objects");
            return NULL;
        }
        return ret;
    }
}

static PyObject *
pg_rect_collideobjectsall(pgRectObject *self, PyObject *args, PyObject *kwargs)
{
    SDL_Rect *argrect;
    SDL_Rect temp;
    Py_ssize_t size;
    int loop;
    PyObject *list, *obj;
    PyObject *keyfunc = NULL;
    PyObject *ret = NULL;
    static char *keywords[] = {"list", "key", NULL};

    if (!PyArg_ParseTupleAndKeywords(args, kwargs, "O|$O:collideobjectsall",
                                     keywords, &list, &keyfunc)) {
        return NULL;
    }

    if (!PySequence_Check(list)) {
        return RAISE(PyExc_TypeError,
                     "Argument must be a sequence of objects.");
    }

    if (keyfunc == Py_None) {
        keyfunc = NULL;
    }

    if (keyfunc && !PyCallable_Check(keyfunc)) {
        return RAISE(PyExc_TypeError,
                     "Key function must be callable with one argument.");
    }

    ret = PyList_New(0);
    if (!ret) {
        return NULL;
    }

    size = PySequence_Length(list);
    if (size == -1) {
        Py_DECREF(ret);
        return NULL;
    }

    for (loop = 0; loop < size; ++loop) {
        obj = PySequence_GetItem(list, loop);

        if (!obj) {
            Py_DECREF(ret);
            return NULL;
        }

        if (!(argrect = pgRect_FromObjectAndKeyFunc(obj, keyfunc, &temp))) {
            Py_XDECREF(obj);
            Py_DECREF(ret);
            return NULL;
        }

        if (_pg_do_rects_intersect(&self->r, argrect)) {
            if (0 != PyList_Append(ret, obj)) {
                Py_DECREF(ret);
                Py_DECREF(obj);
                return NULL; /* Exception already set. */
            }
        }
        Py_DECREF(obj);
    }

    return ret;
}

static PyObject *
pg_rect_collideobjects(pgRectObject *self, PyObject *args, PyObject *kwargs)
{
    SDL_Rect *argrect;
    SDL_Rect temp;
    Py_ssize_t size;
    int loop;
    PyObject *list, *obj;
    PyObject *keyfunc = NULL;
    static char *keywords[] = {"list", "key", NULL};

    if (!PyArg_ParseTupleAndKeywords(args, kwargs, "O|$O:collideobjects",
                                     keywords, &list, &keyfunc)) {
        return NULL;
    }

    if (!PySequence_Check(list)) {
        return RAISE(PyExc_TypeError,
                     "Argument must be a sequence of objects.");
    }

    if (keyfunc == Py_None) {
        keyfunc = NULL;
    }

    if (keyfunc && !PyCallable_Check(keyfunc)) {
        return RAISE(PyExc_TypeError,
                     "Key function must be callable with one argument.");
    }

    size = PySequence_Length(list);
    if (size == -1) {
        return NULL;
    }

    for (loop = 0; loop < size; ++loop) {
        obj = PySequence_GetItem(list, loop);

        if (!obj) {
            return NULL;
        }

        if (!(argrect = pgRect_FromObjectAndKeyFunc(obj, keyfunc, &temp))) {
            Py_XDECREF(obj);
            return NULL;
        }

        if (_pg_do_rects_intersect(&self->r, argrect)) {
            return obj;
        }
        Py_DECREF(obj);
    }

    Py_RETURN_NONE;
}

static PyObject *
pg_rect_collidedict(pgRectObject *self, PyObject *args)
{
    SDL_Rect *argrect, temp;
    Py_ssize_t loop = 0;
    Py_ssize_t values = 0; /* Defaults to expecting keys as rects. */
    PyObject *dict, *key, *val;
    PyObject *ret = NULL;

    if (!PyArg_ParseTuple(args, "O|i", &dict, &values)) {
        return NULL;
    }

    if (!PyDict_Check(dict)) {
        return RAISE(PyExc_TypeError, "first argument must be a dict");
    }

    while (PyDict_Next(dict, &loop, &key, &val)) {
        if (values) {
            if (!(argrect = pgRect_FromObject(val, &temp))) {
                return RAISE(PyExc_TypeError,
                             "dict must have rectstyle values");
            }
        }
        else {
            if (!(argrect = pgRect_FromObject(key, &temp))) {
                return RAISE(PyExc_TypeError, "dict must have rectstyle keys");
            }
        }

        if (_pg_do_rects_intersect(&self->r, argrect)) {
            ret = Py_BuildValue("(OO)", key, val);
            break;
        }
    }

    if (!ret) {
        Py_RETURN_NONE;
    }
    return ret;
}

static PyObject *
pg_rect_collidedictall(pgRectObject *self, PyObject *args)
{
    SDL_Rect *argrect, temp;
    Py_ssize_t loop = 0;
    Py_ssize_t values = 0; /* Defaults to expecting keys as rects. */
    PyObject *dict, *key, *val;
    PyObject *ret = NULL;

    if (!PyArg_ParseTuple(args, "O|i", &dict, &values)) {
        return NULL;
    }

    if (!PyDict_Check(dict)) {
        return RAISE(PyExc_TypeError, "first argument must be a dict");
    }

    ret = PyList_New(0);
    if (!ret)
        return NULL;

    while (PyDict_Next(dict, &loop, &key, &val)) {
        if (values) {
            if (!(argrect = pgRect_FromObject(val, &temp))) {
                Py_DECREF(ret);
                return RAISE(PyExc_TypeError,
                             "dict must have rectstyle values");
            }
        }
        else {
            if (!(argrect = pgRect_FromObject(key, &temp))) {
                Py_DECREF(ret);
                return RAISE(PyExc_TypeError, "dict must have rectstyle keys");
            }
        }

        if (_pg_do_rects_intersect(&self->r, argrect)) {
            PyObject *num = Py_BuildValue("(OO)", key, val);
            if (!num) {
                Py_DECREF(ret);
                return NULL;
            }
            if (0 != PyList_Append(ret, num)) {
                Py_DECREF(ret);
                Py_DECREF(num);
                return NULL; /* Exception already set. */
            }
            Py_DECREF(num);
        }
    }

    return ret;
}

static PyObject *
pg_rect_clip(pgRectObject *self, PyObject *args)
{
    SDL_Rect *A, *B, temp;
    int x, y, w, h;

    A = &self->r;
    if (!(B = pgRect_FromObject(args, &temp))) {
        return RAISE(PyExc_TypeError, "Argument must be rect style object");
    }

    /* Left */
    if ((A->x >= B->x) && (A->x < (B->x + B->w))) {
        x = A->x;
    }
    else if ((B->x >= A->x) && (B->x < (A->x + A->w)))
        x = B->x;
    else
        goto nointersect;

    /* Right */
    if (((A->x + A->w) > B->x) && ((A->x + A->w) <= (B->x + B->w))) {
        w = (A->x + A->w) - x;
    }
    else if (((B->x + B->w) > A->x) && ((B->x + B->w) <= (A->x + A->w)))
        w = (B->x + B->w) - x;
    else
        goto nointersect;

    /* Top */
    if ((A->y >= B->y) && (A->y < (B->y + B->h))) {
        y = A->y;
    }
    else if ((B->y >= A->y) && (B->y < (A->y + A->h)))
        y = B->y;
    else
        goto nointersect;

    /* Bottom */
    if (((A->y + A->h) > B->y) && ((A->y + A->h) <= (B->y + B->h))) {
        h = (A->y + A->h) - y;
    }
    else if (((B->y + B->h) > A->y) && ((B->y + B->h) <= (A->y + A->h)))
        h = (B->y + B->h) - y;
    else
        goto nointersect;

    return _pg_rect_subtype_new4(Py_TYPE(self), x, y, w, h);

nointersect:
    return _pg_rect_subtype_new4(Py_TYPE(self), A->x, A->y, 0, 0);
}

/* clipline() - crops the given line within the rect
 *
 * Supported argument formats:
 *     clipline(x1, y1, x2, y2) - 4 ints
 *     clipline((x1, y1), (x2, y2)) - 2 sequences of 2 ints
 *     clipline(((x1, y1), (x2, y2))) - 1 sequence of 2 sequences of 2 ints
 *     clipline((x1, y1, x2, y2)) - 1 sequence of 4 ints
 *
 * Returns:
 *     PyObject: containing one of the following tuples
 *         ((x1, y1), (x2, y2)) - tuple of 2 tuples of 2 ints, cropped input
 *                                line if line intersects with rect
 *         () - empty tuple, if no intersection
 */
static PyObject *
pg_rect_clipline(pgRectObject *self, PyObject *args)
{
    PyObject *arg1 = NULL, *arg2 = NULL, *arg3 = NULL, *arg4 = NULL;
    SDL_Rect *rect = &self->r, *rect_copy = NULL;
    int x1 = 0, y1 = 0, x2 = 0, y2 = 0;

    if (!PyArg_ParseTuple(args, "O|OOO", &arg1, &arg2, &arg3, &arg4)) {
        return NULL; /* Exception already set. */
    }

    if (arg2 == NULL) {
        /* Handles formats:
         *     clipline(((x1, y1), (x2, y2)))
         *     clipline((x1, y1, x2, y2))
         */
        if (!four_ints_from_obj(arg1, &x1, &y1, &x2, &y2)) {
            return NULL; /* Exception already set. */
        }
    }
    else if (arg3 == NULL) {
        /* Handles format: clipline((x1, y1), (x2, y2)) */
        int result = pg_TwoIntsFromObj(arg1, &x1, &y1);

        if (!result) {
            return RAISE(PyExc_TypeError,
                         "number pair expected for first argument");
        }

        /* Get the other end of the line. */
        result = pg_TwoIntsFromObj(arg2, &x2, &y2);

        if (!result) {
            return RAISE(PyExc_TypeError,
                         "number pair expected for second argument");
        }
    }
    else if (arg4 != NULL) {
        /* Handles format: clipline(x1, y1, x2, y2) */
        int result = pg_IntFromObj(arg1, &x1);

        if (!result) {
            return RAISE(PyExc_TypeError,
                         "number expected for first argument");
        }

        result = pg_IntFromObj(arg2, &y1);

        if (!result) {
            return RAISE(PyExc_TypeError,
                         "number expected for second argument");
        }

        result = pg_IntFromObj(arg3, &x2);

        if (!result) {
            return RAISE(PyExc_TypeError,
                         "number expected for third argument");
        }

        result = pg_IntFromObj(arg4, &y2);

        if (!result) {
            return RAISE(PyExc_TypeError,
                         "number expected for fourth argument");
        }
    }
    else {
        return RAISE(PyExc_TypeError,
                     "clipline() takes 1, 2, or 4 arguments (3 given)");
    }

    if ((self->r.w < 0) || (self->r.h < 0)) {
        /* Make a copy of the rect so it can be normalized. */
        rect_copy = &pgRect_AsRect(pgRect_New(&self->r));

        if (NULL == rect_copy) {
            return RAISE(PyExc_MemoryError, "cannot allocate memory for rect");
        }

        pgRect_Normalize(rect_copy);
        rect = rect_copy;
    }

    if (!SDL_IntersectRectAndLine(rect, &x1, &y1, &x2, &y2)) {
        Py_XDECREF(rect_copy);
        return PyTuple_New(0);
    }

    Py_XDECREF(rect_copy);
    return Py_BuildValue("((ii)(ii))", x1, y1, x2, y2);
}

static int
_pg_rect_contains(pgRectObject *self, PyObject *arg)
{
    SDL_Rect *argrect, temp_arg;
    if (!(argrect = pgRect_FromObject((PyObject *)arg, &temp_arg))) {
        return -1;
    }
    return (self->r.x <= argrect->x) && (self->r.y <= argrect->y) &&
           (self->r.x + self->r.w >= argrect->x + argrect->w) &&
           (self->r.y + self->r.h >= argrect->y + argrect->h) &&
           (self->r.x + self->r.w > argrect->x) &&
           (self->r.y + self->r.h > argrect->y);
}

static PyObject *
pg_rect_contains(pgRectObject *self, PyObject *arg)
{
    int ret = _pg_rect_contains(self, arg);
    if (ret < 0) {
        return RAISE(PyExc_TypeError, "Argument must be rect style object");
    }
    return PyBool_FromLong(ret);
}

static int
pg_rect_contains_seq(pgRectObject *self, PyObject *arg)
{
    if (PyLong_Check(arg)) {
        int coord = (int)PyLong_AsLong(arg);
        return coord == self->r.x || coord == self->r.y ||
               coord == self->r.w || coord == self->r.h;
    }
    int ret = _pg_rect_contains(self, arg);
    if (ret < 0) {
        PyErr_SetString(PyExc_TypeError,
                        "'in <pygame.Rect>' requires rect style object"
                        " or int as left operand");
    }
    return ret;
}

static PyObject *
pg_rect_clamp(pgRectObject *self, PyObject *args)
{
    SDL_Rect *argrect, temp;
    int x, y;

    if (!(argrect = pgRect_FromObject(args, &temp))) {
        return RAISE(PyExc_TypeError, "Argument must be rect style object");
    }

    if (self->r.w >= argrect->w) {
        x = argrect->x + argrect->w / 2 - self->r.w / 2;
    }
    else if (self->r.x < argrect->x)
        x = argrect->x;
    else if (self->r.x + self->r.w > argrect->x + argrect->w)
        x = argrect->x + argrect->w - self->r.w;
    else
        x = self->r.x;

    if (self->r.h >= argrect->h) {
        y = argrect->y + argrect->h / 2 - self->r.h / 2;
    }
    else if (self->r.y < argrect->y)
        y = argrect->y;
    else if (self->r.y + self->r.h > argrect->y + argrect->h)
        y = argrect->y + argrect->h - self->r.h;
    else
        y = self->r.y;

    return _pg_rect_subtype_new4(Py_TYPE(self), x, y, self->r.w, self->r.h);
}

static PyObject *
pg_rect_fit(pgRectObject *self, PyObject *args)
{
    SDL_Rect *argrect, temp;
    int w, h, x, y;
    float xratio, yratio, maxratio;

    if (!(argrect = pgRect_FromObject(args, &temp))) {
        return RAISE(PyExc_TypeError, "Argument must be rect style object");
    }

    xratio = (float)self->r.w / (float)argrect->w;
    yratio = (float)self->r.h / (float)argrect->h;
    maxratio = (xratio > yratio) ? xratio : yratio;

    w = (int)(self->r.w / maxratio);
    h = (int)(self->r.h / maxratio);

    x = argrect->x + (argrect->w - w) / 2;
    y = argrect->y + (argrect->h - h) / 2;

    return _pg_rect_subtype_new4(Py_TYPE(self), x, y, w, h);
}

static PyObject *
pg_rect_clamp_ip(pgRectObject *self, PyObject *args)
{
    SDL_Rect *argrect, temp;
    int x, y;

    if (!(argrect = pgRect_FromObject(args, &temp))) {
        return RAISE(PyExc_TypeError, "Argument must be rect style object");
    }

    if (self->r.w >= argrect->w) {
        x = argrect->x + argrect->w / 2 - self->r.w / 2;
    }
    else if (self->r.x < argrect->x)
        x = argrect->x;
    else if (self->r.x + self->r.w > argrect->x + argrect->w)
        x = argrect->x + argrect->w - self->r.w;
    else
        x = self->r.x;

    if (self->r.h >= argrect->h) {
        y = argrect->y + argrect->h / 2 - self->r.h / 2;
    }
    else if (self->r.y < argrect->y)
        y = argrect->y;
    else if (self->r.y + self->r.h > argrect->y + argrect->h)
        y = argrect->y + argrect->h - self->r.h;
    else
        y = self->r.y;

    self->r.x = x;
    self->r.y = y;
    Py_RETURN_NONE;
}

/* for pickling */
static PyObject *
pg_rect_reduce(pgRectObject *self, PyObject *_null)
{
    return Py_BuildValue("(O(iiii))", Py_TYPE(self), (int)self->r.x,
                         (int)self->r.y, (int)self->r.w, (int)self->r.h);
}

/* for copy module */
static PyObject *
pg_rect_copy(pgRectObject *self, PyObject *_null)
{
    return _pg_rect_subtype_new4(Py_TYPE(self), self->r.x, self->r.y,
                                 self->r.w, self->r.h);
}

static struct PyMethodDef pg_rect_methods[] = {
    {"normalize", (PyCFunction)pg_rect_normalize, METH_NOARGS,
     DOC_RECTNORMALIZE},
    {"clip", (PyCFunction)pg_rect_clip, METH_VARARGS, DOC_RECTCLIP},
    {"clipline", (PyCFunction)pg_rect_clipline, METH_VARARGS,
     DOC_RECTCLIPLINE},
    {"clamp", (PyCFunction)pg_rect_clamp, METH_VARARGS, DOC_RECTCLAMP},
    {"clamp_ip", (PyCFunction)pg_rect_clamp_ip, METH_VARARGS, DOC_RECTCLAMPIP},
    {"copy", (PyCFunction)pg_rect_copy, METH_NOARGS, DOC_RECTCOPY},
    {"fit", (PyCFunction)pg_rect_fit, METH_VARARGS, DOC_RECTFIT},
    {"move", (PyCFunction)pg_rect_move, METH_VARARGS, DOC_RECTMOVE},
    {"update", (PyCFunction)pg_rect_update, METH_VARARGS, DOC_RECTUPDATE},
    {"inflate", (PyCFunction)pg_rect_inflate, METH_VARARGS, DOC_RECTINFLATE},
    {"union", (PyCFunction)pg_rect_union, METH_VARARGS, DOC_RECTUNION},
    {"unionall", (PyCFunction)pg_rect_unionall, METH_VARARGS,
     DOC_RECTUNIONALL},
    {"move_ip", (PyCFunction)pg_rect_move_ip, METH_VARARGS, DOC_RECTMOVEIP},
    {"inflate_ip", (PyCFunction)pg_rect_inflate_ip, METH_VARARGS,
     DOC_RECTINFLATEIP},
    {"union_ip", (PyCFunction)pg_rect_union_ip, METH_VARARGS, DOC_RECTUNIONIP},
    {"unionall_ip", (PyCFunction)pg_rect_unionall_ip, METH_VARARGS,
     DOC_RECTUNIONALLIP},
    {"collidepoint", (PyCFunction)pg_rect_collidepoint, METH_VARARGS,
     DOC_RECTCOLLIDEPOINT},
    {"colliderect", (PyCFunction)PG_FASTCALL_NAME(pg_rect_colliderect),
     PG_FASTCALL, DOC_RECTCOLLIDERECT},
    {"collidelist", (PyCFunction)pg_rect_collidelist, METH_VARARGS,
     DOC_RECTCOLLIDELIST},
    {"collidelistall", (PyCFunction)pg_rect_collidelistall, METH_VARARGS,
     DOC_RECTCOLLIDELISTALL},
    {"collideobjectsall", (PyCFunction)pg_rect_collideobjectsall,
     METH_VARARGS | METH_KEYWORDS, DOC_RECTCOLLIDEOBJECTSALL},
    {"collideobjects", (PyCFunction)pg_rect_collideobjects,
     METH_VARARGS | METH_KEYWORDS, DOC_RECTCOLLIDEOBJECTS},
    {"collidedict", (PyCFunction)pg_rect_collidedict, METH_VARARGS,
     DOC_RECTCOLLIDEDICT},
    {"collidedictall", (PyCFunction)pg_rect_collidedictall, METH_VARARGS,
     DOC_RECTCOLLIDEDICTALL},
    {"contains", (PyCFunction)pg_rect_contains, METH_VARARGS,
     DOC_RECTCONTAINS},
    {"__reduce__", (PyCFunction)pg_rect_reduce, METH_NOARGS, NULL},
    {"__copy__", (PyCFunction)pg_rect_copy, METH_NOARGS, NULL},
    {NULL, NULL, 0, NULL}};

/* sequence functions */

static Py_ssize_t
pg_rect_length(PyObject *_self)
{
    return 4;
}

static PyObject *
pg_rect_item(pgRectObject *self, Py_ssize_t i)
{
    int *data = (int *)&self->r;

    if (i < 0 || i > 3) {
        if (i > -5 && i < 0) {
            i += 4;
        }
        else {
            return RAISE(PyExc_IndexError, "Invalid rect Index");
        }
    }
    return PyLong_FromLong(data[i]);
}

static int
pg_rect_ass_item(pgRectObject *self, Py_ssize_t i, PyObject *v)
{
    int val = 0;
    int *data = (int *)&self->r;

    if (!v) {
        PyErr_SetString(PyExc_TypeError, "item deletion is not supported");
        return -1;
    }

    if (i < 0 || i > 3) {
        if (i > -5 && i < 0) {
            i += 4;
        }
        else {
            PyErr_SetString(PyExc_IndexError, "Invalid rect Index");
            return -1;
        }
    }
    if (!pg_IntFromObj(v, &val)) {
        PyErr_SetString(PyExc_TypeError, "Must assign numeric values");
        return -1;
    }
    data[i] = val;
    return 0;
}

static PySequenceMethods pg_rect_as_sequence = {
    .sq_length = pg_rect_length,
    .sq_item = (ssizeargfunc)pg_rect_item,
    .sq_ass_item = (ssizeobjargproc)pg_rect_ass_item,
    .sq_contains = (objobjproc)pg_rect_contains_seq,
};

static PyObject *
pg_rect_subscript(pgRectObject *self, PyObject *op)
{
    int *data = (int *)&self->r;

    if (PyIndex_Check(op)) {
        PyObject *index = PyNumber_Index(op);
        Py_ssize_t i;

        if (index == NULL) {
            return NULL;
        }
        i = PyNumber_AsSsize_t(index, NULL);
        Py_DECREF(index);
        return pg_rect_item(self, i);
    }
    else if (op == Py_Ellipsis) {
        return Py_BuildValue("[iiii]", data[0], data[1], data[2], data[3]);
    }
    else if (PySlice_Check(op)) {
        PyObject *slice;
        Py_ssize_t start;
        Py_ssize_t stop;
        Py_ssize_t step;
        Py_ssize_t slicelen;
        Py_ssize_t i;
        PyObject *n;

        if (PySlice_GetIndicesEx(op, 4, &start, &stop, &step, &slicelen)) {
            return NULL;
        }

        slice = PyList_New(slicelen);
        if (slice == NULL) {
            return NULL;
        }
        for (i = 0; i < slicelen; ++i) {
            n = PyLong_FromSsize_t(data[start + (step * i)]);
            if (n == NULL) {
                Py_DECREF(slice);
                return NULL;
            }
            PyList_SET_ITEM(slice, i, n);
        }
        return slice;
    }

    return RAISE(PyExc_TypeError, "Invalid Rect slice");
}

static int
pg_rect_ass_subscript(pgRectObject *self, PyObject *op, PyObject *value)
{
    if (!value) {
        PyErr_SetString(PyExc_TypeError, "item deletion is not supported");
        return -1;
    }

    if (PyIndex_Check(op)) {
        PyObject *index;
        Py_ssize_t i;

        index = PyNumber_Index(op);
        if (index == NULL) {
            return -1;
        }
        i = PyNumber_AsSsize_t(index, NULL);
        Py_DECREF(index);
        return pg_rect_ass_item(self, i, value);
    }
    else if (op == Py_Ellipsis) {
        int val = 0;

        if (pg_IntFromObj(value, &val)) {
            self->r.x = val;
            self->r.y = val;
            self->r.w = val;
            self->r.h = val;
        }
        else if (pgRect_Check(value)) {
            pgRectObject *rect = (pgRectObject *)value;

            self->r.x = rect->r.x;
            self->r.y = rect->r.y;
            self->r.w = rect->r.w;
            self->r.h = rect->r.h;
        }
        else if (PySequence_Check(value)) {
            PyObject *item;
            int values[4];
            Py_ssize_t i;

            if (PySequence_Size(value) != 4) {
                PyErr_SetString(PyExc_TypeError, "Expect a length 4 sequence");
                return -1;
            }
            for (i = 0; i < 4; ++i) {
                item = PySequence_ITEM(value, i);
                if (!pg_IntFromObj(item, values + i)) {
                    PyErr_Format(PyExc_TypeError,
                                 "Expected an integer between %d and %d",
                                 INT_MIN, INT_MAX);
                }
            }
            self->r.x = values[0];
            self->r.y = values[1];
            self->r.w = values[2];
            self->r.h = values[3];
        }
        else {
            PyErr_SetString(PyExc_TypeError,
                            "Expected an integer or sequence");
            return -1;
        }
    }
    else if (PySlice_Check(op)) {
        int *data = (int *)&self->r;
        Py_ssize_t start;
        Py_ssize_t stop;
        Py_ssize_t step;
        Py_ssize_t slicelen;
        int val = 0;
        Py_ssize_t i;

        if (PySlice_GetIndicesEx(op, 4, &start, &stop, &step, &slicelen)) {
            return -1;
        }

        if (pg_IntFromObj(value, &val)) {
            for (i = 0; i < slicelen; ++i) {
                data[start + step * i] = val;
            }
        }
        else if (PySequence_Check(value)) {
            PyObject *item;
            int values[4];
            Py_ssize_t size = PySequence_Size(value);

            if (size != slicelen) {
                PyErr_Format(PyExc_TypeError, "Expected a length %zd sequence",
                             slicelen);
                return -1;
            }
            for (i = 0; i < slicelen; ++i) {
                item = PySequence_ITEM(value, i);
                if (!pg_IntFromObj(item, values + i)) {
                    PyErr_Format(PyExc_TypeError,
                                 "Expected an integer between %d and %d",
                                 INT_MIN, INT_MAX);
                }
            }
            for (i = 0; i < slicelen; ++i) {
                data[start + step * i] = values[i];
            }
        }
        else {
            PyErr_SetString(PyExc_TypeError,
                            "Expected an integer or sequence");
            return -1;
        }
    }
    else {
        PyErr_SetString(PyExc_TypeError, "Invalid Rect slice");
        return -1;
    }
    return 0;
}

static PyMappingMethods pg_rect_as_mapping = {
    .mp_length = (lenfunc)pg_rect_length,
    .mp_subscript = (binaryfunc)pg_rect_subscript,
    .mp_ass_subscript = (objobjargproc)pg_rect_ass_subscript,
};

/* numeric functions */
static int
pg_rect_bool(pgRectObject *self)
{
    return self->r.w != 0 && self->r.h != 0;
}

static PyNumberMethods pg_rect_as_number = {
    .nb_bool = (inquiry)pg_rect_bool,
};

static PyObject *
pg_rect_repr(pgRectObject *self)
{
    return PyUnicode_FromFormat("<rect(%d, %d, %d, %d)>", self->r.x, self->r.y,
                                self->r.w, self->r.h);
}

static PyObject *
pg_rect_str(pgRectObject *self)
{
    return pg_rect_repr(self);
}

static PyObject *
pg_rect_richcompare(PyObject *o1, PyObject *o2, int opid)
{
    SDL_Rect *o1rect, *o2rect, temp1, temp2;
    int cmp;

    o1rect = pgRect_FromObject(o1, &temp1);
    if (!o1rect) {
        goto Unimplemented;
    }
    o2rect = pgRect_FromObject(o2, &temp2);
    if (!o2rect) {
        goto Unimplemented;
    }

    if (o1rect->x != o2rect->x) {
        cmp = o1rect->x < o2rect->x ? -1 : 1;
    }
    else if (o1rect->y != o2rect->y) {
        cmp = o1rect->y < o2rect->y ? -1 : 1;
    }
    else if (o1rect->w != o2rect->w) {
        cmp = o1rect->w < o2rect->w ? -1 : 1;
    }
    else if (o1rect->h != o2rect->h) {
        cmp = o1rect->h < o2rect->h ? -1 : 1;
    }
    else {
        cmp = 0;
    }

    switch (opid) {
        case Py_LT:
            return PyBool_FromLong(cmp < 0);
        case Py_LE:
            return PyBool_FromLong(cmp <= 0);
        case Py_EQ:
            return PyBool_FromLong(cmp == 0);
        case Py_NE:
            return PyBool_FromLong(cmp != 0);
        case Py_GT:
            return PyBool_FromLong(cmp > 0);
        case Py_GE:
            return PyBool_FromLong(cmp >= 0);
        default:
            break;
    }

Unimplemented:
    Py_INCREF(Py_NotImplemented);
    return Py_NotImplemented;
}

<<<<<<< HEAD
static PyObject *
pg_rect_iterator(pgRectObject *self)
{
    Py_ssize_t i;
    int *data = (int *)&self->r;
    PyObject *iter, *tup = PyTuple_New(4);
    if (!tup) {
        return NULL;
    }
    for (i = 0; i < 4; i++) {
        PyObject *val = PyLong_FromLong(data[i]);
        if (!val) {
            Py_DECREF(tup);
            return NULL;
        }

        PyTuple_SET_ITEM(tup, i, val);
    }
    iter = PyTuple_Type.tp_iter(tup);
    Py_DECREF(tup);
    return iter;
=======
static int
_rounded_int_from_object(PyObject *value, int *val)
{
    double tmpVal;

    if (!pg_DoubleFromObj(value, &tmpVal)) {
        PyErr_SetString(PyExc_TypeError, "invalid rect assignment");
        return 0;
    }

    if (tmpVal > INT_MAX || tmpVal < INT_MIN) {
        PyErr_Format(
            PyExc_TypeError,
            "invalid rect assignment, expected value between %d < x < %d",
            INT_MIN, INT_MAX);
        return 0;
    }

    *val = (int)pg_round(tmpVal);
    return 1;
}

static int
_rounded_two_ints_from_object(PyObject *value, int *val1, int *val2)
{
    double tmpVal1, tmpVal2;

    if (!pg_TwoDoublesFromObj(value, &tmpVal1, &tmpVal2)) {
        PyErr_SetString(PyExc_TypeError, "invalid rect assignment");
        return 0;
    }

    if (tmpVal1 > INT_MAX || tmpVal1 < INT_MIN || tmpVal2 > INT_MAX ||
        tmpVal2 < INT_MIN) {
        PyErr_Format(
            PyExc_TypeError,
            "invalid rect assignment, expected value between %d < x < %d",
            INT_MIN, INT_MAX);
        return 0;
    }

    *val1 = (int)pg_round(tmpVal1);
    *val2 = (int)pg_round(tmpVal2);
    return 1;
>>>>>>> 7562d619
}

/*width*/
static PyObject *
pg_rect_getwidth(pgRectObject *self, void *closure)
{
    return PyLong_FromLong(self->r.w);
}

static int
pg_rect_setwidth(pgRectObject *self, PyObject *value, void *closure)
{
    int val1;

    if (NULL == value) {
        /* Attribute deletion not supported. */
        PyErr_SetString(PyExc_AttributeError, "can't delete attribute");
        return -1;
    }

    if (!_rounded_int_from_object(value, &val1)) {
        return -1;
    }
    self->r.w = val1;
    return 0;
}

/*height*/
static PyObject *
pg_rect_getheight(pgRectObject *self, void *closure)
{
    return PyLong_FromLong(self->r.h);
}

static int
pg_rect_setheight(pgRectObject *self, PyObject *value, void *closure)
{
    int val1;

    if (NULL == value) {
        /* Attribute deletion not supported. */
        PyErr_SetString(PyExc_AttributeError, "can't delete attribute");
        return -1;
    }

    if (!_rounded_int_from_object(value, &val1)) {
        return -1;
    }
    self->r.h = val1;
    return 0;
}

/*top*/
static PyObject *
pg_rect_gettop(pgRectObject *self, void *closure)
{
    return PyLong_FromLong(self->r.y);
}

static int
pg_rect_settop(pgRectObject *self, PyObject *value, void *closure)
{
    int val1;

    if (NULL == value) {
        /* Attribute deletion not supported. */
        PyErr_SetString(PyExc_AttributeError, "can't delete attribute");
        return -1;
    }

    if (!_rounded_int_from_object(value, &val1)) {
        return -1;
    }
    self->r.y = val1;
    return 0;
}

/*left*/
static PyObject *
pg_rect_getleft(pgRectObject *self, void *closure)
{
    return PyLong_FromLong(self->r.x);
}

static int
pg_rect_setleft(pgRectObject *self, PyObject *value, void *closure)
{
    int val1;

    if (NULL == value) {
        /* Attribute deletion not supported. */
        PyErr_SetString(PyExc_AttributeError, "can't delete attribute");
        return -1;
    }

    if (!_rounded_int_from_object(value, &val1)) {
        return -1;
    }
    self->r.x = val1;
    return 0;
}

/*right*/
static PyObject *
pg_rect_getright(pgRectObject *self, void *closure)
{
    return PyLong_FromLong(self->r.x + self->r.w);
}

static int
pg_rect_setright(pgRectObject *self, PyObject *value, void *closure)
{
    int val1;

    if (NULL == value) {
        /* Attribute deletion not supported. */
        PyErr_SetString(PyExc_AttributeError, "can't delete attribute");
        return -1;
    }

    if (!_rounded_int_from_object(value, &val1)) {
        return -1;
    }
    self->r.x = val1 - self->r.w;
    return 0;
}

/*bottom*/
static PyObject *
pg_rect_getbottom(pgRectObject *self, void *closure)
{
    return PyLong_FromLong(self->r.y + self->r.h);
}

static int
pg_rect_setbottom(pgRectObject *self, PyObject *value, void *closure)
{
    int val1;

    if (NULL == value) {
        /* Attribute deletion not supported. */
        PyErr_SetString(PyExc_AttributeError, "can't delete attribute");
        return -1;
    }

    if (!_rounded_int_from_object(value, &val1)) {
        return -1;
    }
    self->r.y = val1 - self->r.h;
    return 0;
}

/*centerx*/
static PyObject *
pg_rect_getcenterx(pgRectObject *self, void *closure)
{
    return PyLong_FromLong(self->r.x + (self->r.w >> 1));
}

static int
pg_rect_setcenterx(pgRectObject *self, PyObject *value, void *closure)
{
    int val1;

    if (NULL == value) {
        /* Attribute deletion not supported. */
        PyErr_SetString(PyExc_AttributeError, "can't delete attribute");
        return -1;
    }

    if (!_rounded_int_from_object(value, &val1)) {
        return -1;
    }
    self->r.x = val1 - (self->r.w >> 1);
    return 0;
}

/*centery*/
static PyObject *
pg_rect_getcentery(pgRectObject *self, void *closure)
{
    return PyLong_FromLong(self->r.y + (self->r.h >> 1));
}

static int
pg_rect_setcentery(pgRectObject *self, PyObject *value, void *closure)
{
    int val1;

    if (NULL == value) {
        /* Attribute deletion not supported. */
        PyErr_SetString(PyExc_AttributeError, "can't delete attribute");
        return -1;
    }

    if (!_rounded_int_from_object(value, &val1)) {
        return -1;
    }
    self->r.y = val1 - (self->r.h >> 1);
    return 0;
}

/*topleft*/
static PyObject *
pg_rect_gettopleft(pgRectObject *self, void *closure)
{
    return pg_tuple_couple_from_values_int(self->r.x, self->r.y);
}

static int
pg_rect_settopleft(pgRectObject *self, PyObject *value, void *closure)
{
    int val1, val2;

    if (NULL == value) {
        /* Attribute deletion not supported. */
        PyErr_SetString(PyExc_AttributeError, "can't delete attribute");
        return -1;
    }

    if (!_rounded_two_ints_from_object(value, &val1, &val2)) {
        return -1;
    }
    self->r.x = val1;
    self->r.y = val2;
    return 0;
}

/*topright*/
static PyObject *
pg_rect_gettopright(pgRectObject *self, void *closure)
{
    return pg_tuple_couple_from_values_int(self->r.x + self->r.w, self->r.y);
}

static int
pg_rect_settopright(pgRectObject *self, PyObject *value, void *closure)
{
    int val1, val2;

    if (NULL == value) {
        /* Attribute deletion not supported. */
        PyErr_SetString(PyExc_AttributeError, "can't delete attribute");
        return -1;
    }

    if (!_rounded_two_ints_from_object(value, &val1, &val2)) {
        return -1;
    }
    self->r.x = val1 - self->r.w;
    self->r.y = val2;
    return 0;
}

/*bottomleft*/
static PyObject *
pg_rect_getbottomleft(pgRectObject *self, void *closure)
{
    return pg_tuple_couple_from_values_int(self->r.x, self->r.y + self->r.h);
}

static int
pg_rect_setbottomleft(pgRectObject *self, PyObject *value, void *closure)
{
    int val1, val2;

    if (NULL == value) {
        /* Attribute deletion not supported. */
        PyErr_SetString(PyExc_AttributeError, "can't delete attribute");
        return -1;
    }

    if (!_rounded_two_ints_from_object(value, &val1, &val2)) {
        return -1;
    }
    self->r.x = val1;
    self->r.y = val2 - self->r.h;
    return 0;
}

/*bottomright*/
static PyObject *
pg_rect_getbottomright(pgRectObject *self, void *closure)
{
    return pg_tuple_couple_from_values_int(self->r.x + self->r.w,
                                           self->r.y + self->r.h);
}

static int
pg_rect_setbottomright(pgRectObject *self, PyObject *value, void *closure)
{
    int val1, val2;

    if (NULL == value) {
        /* Attribute deletion not supported. */
        PyErr_SetString(PyExc_AttributeError, "can't delete attribute");
        return -1;
    }

    if (!_rounded_two_ints_from_object(value, &val1, &val2)) {
        return -1;
    }
    self->r.x = val1 - self->r.w;
    self->r.y = val2 - self->r.h;
    return 0;
}

/*midtop*/
static PyObject *
pg_rect_getmidtop(pgRectObject *self, void *closure)
{
    return pg_tuple_couple_from_values_int(self->r.x + (self->r.w >> 1),
                                           self->r.y);
}

static int
pg_rect_setmidtop(pgRectObject *self, PyObject *value, void *closure)
{
    int val1, val2;

    if (NULL == value) {
        /* Attribute deletion not supported. */
        PyErr_SetString(PyExc_AttributeError, "can't delete attribute");
        return -1;
    }

    if (!_rounded_two_ints_from_object(value, &val1, &val2)) {
        return -1;
    }
    self->r.x += val1 - (self->r.x + (self->r.w >> 1));
    self->r.y = val2;
    return 0;
}

/*midleft*/
static PyObject *
pg_rect_getmidleft(pgRectObject *self, void *closure)
{
    return pg_tuple_couple_from_values_int(self->r.x,
                                           self->r.y + (self->r.h >> 1));
}

static int
pg_rect_setmidleft(pgRectObject *self, PyObject *value, void *closure)
{
    int val1, val2;

    if (NULL == value) {
        /* Attribute deletion not supported. */
        PyErr_SetString(PyExc_AttributeError, "can't delete attribute");
        return -1;
    }

    if (!_rounded_two_ints_from_object(value, &val1, &val2)) {
        return -1;
    }
    self->r.x = val1;
    self->r.y += val2 - (self->r.y + (self->r.h >> 1));
    return 0;
}

/*midbottom*/
static PyObject *
pg_rect_getmidbottom(pgRectObject *self, void *closure)
{
    return pg_tuple_couple_from_values_int(self->r.x + (self->r.w >> 1),
                                           self->r.y + self->r.h);
}

static int
pg_rect_setmidbottom(pgRectObject *self, PyObject *value, void *closure)
{
    int val1, val2;

    if (NULL == value) {
        /* Attribute deletion not supported. */
        PyErr_SetString(PyExc_AttributeError, "can't delete attribute");
        return -1;
    }

    if (!_rounded_two_ints_from_object(value, &val1, &val2)) {
        return -1;
    }
    self->r.x += val1 - (self->r.x + (self->r.w >> 1));
    self->r.y = val2 - self->r.h;
    return 0;
}

/*midright*/
static PyObject *
pg_rect_getmidright(pgRectObject *self, void *closure)
{
    return pg_tuple_couple_from_values_int(self->r.x + self->r.w,
                                           self->r.y + (self->r.h >> 1));
}

static int
pg_rect_setmidright(pgRectObject *self, PyObject *value, void *closure)
{
    int val1, val2;

    if (NULL == value) {
        /* Attribute deletion not supported. */
        PyErr_SetString(PyExc_AttributeError, "can't delete attribute");
        return -1;
    }

    if (!_rounded_two_ints_from_object(value, &val1, &val2)) {
        return -1;
    }
    self->r.x = val1 - self->r.w;
    self->r.y += val2 - (self->r.y + (self->r.h >> 1));
    return 0;
}

/*center*/
static PyObject *
pg_rect_getcenter(pgRectObject *self, void *closure)
{
    return pg_tuple_couple_from_values_int(self->r.x + (self->r.w >> 1),
                                           self->r.y + (self->r.h >> 1));
}

static int
pg_rect_setcenter(pgRectObject *self, PyObject *value, void *closure)
{
    int val1, val2;

    if (NULL == value) {
        /* Attribute deletion not supported. */
        PyErr_SetString(PyExc_AttributeError, "can't delete attribute");
        return -1;
    }

    if (!_rounded_two_ints_from_object(value, &val1, &val2)) {
        return -1;
    }
    self->r.x += val1 - (self->r.x + (self->r.w >> 1));
    self->r.y += val2 - (self->r.y + (self->r.h >> 1));
    return 0;
}

/*size*/
static PyObject *
pg_rect_getsize(pgRectObject *self, void *closure)
{
    return pg_tuple_couple_from_values_int(self->r.w, self->r.h);
}

static int
pg_rect_setsize(pgRectObject *self, PyObject *value, void *closure)
{
    int val1, val2;

    if (NULL == value) {
        /* Attribute deletion not supported. */
        PyErr_SetString(PyExc_AttributeError, "can't delete attribute");
        return -1;
    }

    if (!_rounded_two_ints_from_object(value, &val1, &val2)) {
        return -1;
    }
    self->r.w = val1;
    self->r.h = val2;
    return 0;
}

static PyObject *
pg_rect_getsafepickle(pgRectObject *self, void *closure)
{
    Py_RETURN_TRUE;
}

static PyGetSetDef pg_rect_getsets[] = {
    {"x", (getter)pg_rect_getleft, (setter)pg_rect_setleft, NULL, NULL},
    {"y", (getter)pg_rect_gettop, (setter)pg_rect_settop, NULL, NULL},
    {"w", (getter)pg_rect_getwidth, (setter)pg_rect_setwidth, NULL, NULL},
    {"h", (getter)pg_rect_getheight, (setter)pg_rect_setheight, NULL, NULL},
    {"width", (getter)pg_rect_getwidth, (setter)pg_rect_setwidth, NULL, NULL},
    {"height", (getter)pg_rect_getheight, (setter)pg_rect_setheight, NULL,
     NULL},
    {"top", (getter)pg_rect_gettop, (setter)pg_rect_settop, NULL, NULL},
    {"left", (getter)pg_rect_getleft, (setter)pg_rect_setleft, NULL, NULL},
    {"bottom", (getter)pg_rect_getbottom, (setter)pg_rect_setbottom, NULL,
     NULL},
    {"right", (getter)pg_rect_getright, (setter)pg_rect_setright, NULL, NULL},
    {"centerx", (getter)pg_rect_getcenterx, (setter)pg_rect_setcenterx, NULL,
     NULL},
    {"centery", (getter)pg_rect_getcentery, (setter)pg_rect_setcentery, NULL,
     NULL},
    {"topleft", (getter)pg_rect_gettopleft, (setter)pg_rect_settopleft, NULL,
     NULL},
    {"topright", (getter)pg_rect_gettopright, (setter)pg_rect_settopright,
     NULL, NULL},
    {"bottomleft", (getter)pg_rect_getbottomleft,
     (setter)pg_rect_setbottomleft, NULL, NULL},
    {"bottomright", (getter)pg_rect_getbottomright,
     (setter)pg_rect_setbottomright, NULL, NULL},
    {"midtop", (getter)pg_rect_getmidtop, (setter)pg_rect_setmidtop, NULL,
     NULL},
    {"midleft", (getter)pg_rect_getmidleft, (setter)pg_rect_setmidleft, NULL,
     NULL},
    {"midbottom", (getter)pg_rect_getmidbottom, (setter)pg_rect_setmidbottom,
     NULL, NULL},
    {"midright", (getter)pg_rect_getmidright, (setter)pg_rect_setmidright,
     NULL, NULL},
    {"size", (getter)pg_rect_getsize, (setter)pg_rect_setsize, NULL, NULL},
    {"center", (getter)pg_rect_getcenter, (setter)pg_rect_setcenter, NULL,
     NULL},

    {"__safe_for_unpickling__", (getter)pg_rect_getsafepickle, NULL, NULL,
     NULL},
    {NULL, 0, NULL, NULL, NULL} /* Sentinel */
};

static PyTypeObject pgRect_Type = {
    PyVarObject_HEAD_INIT(NULL, 0).tp_name = "pygame.rect.Rect",
    .tp_basicsize = sizeof(pgRectObject),
    .tp_dealloc = (destructor)pg_rect_dealloc,
    .tp_repr = (reprfunc)pg_rect_repr,
    .tp_as_number = &pg_rect_as_number,
    .tp_as_sequence = &pg_rect_as_sequence,
    .tp_as_mapping = &pg_rect_as_mapping,
    .tp_str = (reprfunc)pg_rect_str,
    .tp_flags = Py_TPFLAGS_DEFAULT | Py_TPFLAGS_BASETYPE,
    .tp_doc = DOC_PYGAMERECT,
    .tp_richcompare = (richcmpfunc)pg_rect_richcompare,
    .tp_weaklistoffset = offsetof(pgRectObject, weakreflist),
    .tp_iter = (getiterfunc)pg_rect_iterator,
    .tp_methods = pg_rect_methods,
    .tp_getset = pg_rect_getsets,
    .tp_init = (initproc)pg_rect_init,
    .tp_new = pg_rect_new,
};

static int
pg_rect_init(pgRectObject *self, PyObject *args, PyObject *kwds)
{
    SDL_Rect temp;
    SDL_Rect *argrect = pgRect_FromObject(args, &temp);

    if (argrect == NULL) {
        PyErr_SetString(PyExc_TypeError, "Argument must be rect style object");
        return -1;
    }
    self->r.x = argrect->x;
    self->r.y = argrect->y;
    self->r.w = argrect->w;
    self->r.h = argrect->h;
    return 0;
}

static PyMethodDef _pg_module_methods[] = {{NULL, NULL, 0, NULL}};

/*DOC*/ static char _pg_module_doc[] =
    /*DOC*/ "Module for the rectangle object\n";

MODINIT_DEFINE(rect)
{
    PyObject *module, *apiobj;
    static void *c_api[PYGAMEAPI_RECT_NUMSLOTS];

    static struct PyModuleDef _module = {PyModuleDef_HEAD_INIT,
                                         "rect",
                                         _pg_module_doc,
                                         -1,
                                         _pg_module_methods,
                                         NULL,
                                         NULL,
                                         NULL,
                                         NULL};

    /* import needed apis; Do this first so if there is an error
       the module is not loaded.
    */
    import_pygame_base();
    if (PyErr_Occurred()) {
        return NULL;
    }

    /* Create the module and add the functions */
    if (PyType_Ready(&pgRect_Type) < 0) {
        return NULL;
    }

    module = PyModule_Create(&_module);
    if (module == NULL) {
        return NULL;
    }

    Py_INCREF(&pgRect_Type);
    if (PyModule_AddObject(module, "RectType", (PyObject *)&pgRect_Type)) {
        Py_DECREF(&pgRect_Type);
        Py_DECREF(module);
        return NULL;
    }
    Py_INCREF(&pgRect_Type);
    if (PyModule_AddObject(module, "Rect", (PyObject *)&pgRect_Type)) {
        Py_DECREF(&pgRect_Type);
        Py_DECREF(module);
        return NULL;
    }

    /* export the c api */
    c_api[0] = &pgRect_Type;
    c_api[1] = pgRect_New;
    c_api[2] = pgRect_New4;
    c_api[3] = pgRect_FromObject;
    c_api[4] = pgRect_Normalize;
    apiobj = encapsulate_api(c_api, "rect");
    if (PyModule_AddObject(module, PYGAMEAPI_LOCAL_ENTRY, apiobj)) {
        Py_XDECREF(apiobj);
        Py_DECREF(module);
        return NULL;
    }
    return module;
}<|MERGE_RESOLUTION|>--- conflicted
+++ resolved
@@ -1700,7 +1700,6 @@
     return Py_NotImplemented;
 }
 
-<<<<<<< HEAD
 static PyObject *
 pg_rect_iterator(pgRectObject *self)
 {
@@ -1722,7 +1721,8 @@
     iter = PyTuple_Type.tp_iter(tup);
     Py_DECREF(tup);
     return iter;
-=======
+}
+
 static int
 _rounded_int_from_object(PyObject *value, int *val)
 {
@@ -1767,7 +1767,6 @@
     *val1 = (int)pg_round(tmpVal1);
     *val2 = (int)pg_round(tmpVal2);
     return 1;
->>>>>>> 7562d619
 }
 
 /*width*/
